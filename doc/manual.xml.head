<?xml version="1.0" standalone="no"?>
<!DOCTYPE book PUBLIC "-//OASIS//DTD DocBook XML V4.2//EN"
  "http://www.oasis-open.org/docbook/xml/4.2/docbookx.dtd">
<book>

<bookinfo>
<title>The Mutt E-Mail Client</title>
<author>
<firstname>Michael</firstname><surname>Elkins</surname>
<email>me@cs.hmc.edu</email>
</author>
<releaseinfo>version @VERSION@</releaseinfo>

<abstract>
<para>
<quote>All mail clients suck.  This one just sucks less.</quote> &mdash;
me, circa 1995
</para>
</abstract>
</bookinfo>

<chapter id="intro">
<title>Introduction</title>

<para>
<emphasis role="bold">Mutt</emphasis> is a small but very powerful
text-based MIME mail client.  Mutt is highly configurable, and is well
suited to the mail power user with advanced features like key bindings,
keyboard macros, mail threading, regular expression searches and a
powerful pattern matching language for selecting groups of messages.
</para>

<sect1 id="homepage">
<title>Mutt Home Page</title>

<para>
The official homepage can be found at
<ulink url="http://www.mutt.org/">http://www.mutt.org/</ulink>.
</para>

</sect1>

<sect1 id="muttlists">
<title>Mailing Lists</title>

<para>
To subscribe to one of the following mailing lists, send a message with
the word <emphasis>subscribe</emphasis> in the body to
<emphasis>list-name</emphasis><literal>-request@mutt.org</literal>.
</para>

<itemizedlist>
<listitem>

<para>
<email>mutt-announce-request@mutt.org</email> &mdash; low traffic list for
announcements
</para>
</listitem>
<listitem>

<para>
<email>mutt-users-request@mutt.org</email> &mdash; help, bug reports and
feature requests
</para>
</listitem>
<listitem>

<para>
<email>mutt-dev-request@mutt.org</email> &mdash; development mailing list
</para>
</listitem>

</itemizedlist>

<para>
All messages posted to <emphasis>mutt-announce</emphasis> are
automatically forwarded to <emphasis>mutt-users</emphasis>, so you do
not need to be subscribed to both lists.
</para>

</sect1>

<sect1 id="distribution">
<title>Getting Mutt</title>

<para>
Mutt releases can be downloaded from <ulink
url="ftp://ftp.mutt.org/mutt/">ftp://ftp.mutt.org/mutt/</ulink>.  For a
list of mirror sites, please refer to <ulink
url="http://www.mutt.org/download.html">http://www.mutt.org/download.html</ulink>.
</para>

<para>
For nightly tarballs and version control access, please refer to the
<ulink url="http://dev.mutt.org/">Mutt development site</ulink>.
</para>

</sect1>

<sect1 id="irc">
<title>Mutt Online Resources</title>

<variablelist>

<varlistentry>
<term>Bug Tracking System</term>
<listitem>
<para>
The official Mutt bug tracking system can be found at
<ulink url="http://bugs.mutt.org/">http://bugs.mutt.org/</ulink>
</para>
</listitem>
</varlistentry>

<varlistentry>
<term>Wiki</term>
<listitem>
<para>
An (unofficial) wiki can be found
at <ulink url="http://wiki.mutt.org/">http://wiki.mutt.org/</ulink>.
</para>
</listitem>
</varlistentry>

<varlistentry>
<term>IRC</term>
<listitem>
<para>
For the IRC user community, visit channel <emphasis>#mutt</emphasis> on
<ulink url="http://www.freenode.net/">irc.freenode.net</ulink>.
</para>
</listitem>
</varlistentry>

<varlistentry>
<term>USENET</term>
<listitem>
<para>
For USENET, see the newsgroup <ulink url="news:comp.mail.mutt">comp.mail.mutt</ulink>.
</para>
</listitem>
</varlistentry>

</variablelist>

</sect1>

<sect1 id="contrib">
<title>Contributing to Mutt</title>

<para>
There are various ways to contribute to the Mutt project.
</para>

<para>
Especially for new users it may be helpful to meet other new and
experienced users to chat about Mutt, talk about problems and share
tricks.
</para>

<para>
Since translations of Mutt into other languages are highly appreciated,
the Mutt developers always look for skilled translators that help
improve and continue to maintain stale translations.
</para>

<para>
For contributing code patches for new features and bug fixes, please
refer to the developer pages at
<ulink url="http://dev.mutt.org/">http://dev.mutt.org/</ulink> for more details.
</para>

</sect1>

<sect1 id="typo">
<title>Typographical Conventions</title>

<para>
This section lists typographical conventions followed throughout this
manual. See table <xref linkend="tab-typo"/> for typographical
conventions for special terms.
</para>

<table id="tab-typo">
<title>Typographical conventions for special terms</title>
<tgroup cols="2">
<thead>
<row><entry>Item</entry><entry>Refers to...</entry></row>
</thead>
<tbody>
<row><entry><literal>printf(3)</literal></entry><entry>UNIX manual pages, execute <literal>man 3 printf</literal></entry></row>
<row><entry><literal>&lt;PageUp&gt;</literal></entry><entry>named keys</entry></row>
<row><entry><literal>&lt;create-alias&gt;</literal></entry><entry>named Mutt function</entry></row>
<row><entry><literal>^G</literal></entry><entry>Control+G key combination</entry></row>
<row><entry>$mail_check</entry><entry>Mutt configuration option</entry></row>
<row><entry><literal>$HOME</literal></entry><entry>environment variable</entry></row>
</tbody>
</tgroup>
</table>

<para>
Examples are presented as:
</para>

<screen>
mutt -v
</screen>

<para>
Within command synopsis, curly brackets (<quote>{}</quote>) denote a set
of options of which one is mandatory, square brackets
(<quote>[]</quote>) denote optional arguments, three dots
denote that the argument may be repeated arbitrary times.
</para>

</sect1>

<sect1 id="copyright">
<title>Copyright</title>

<para>
Mutt is Copyright &copy; 1996-2016 Michael R. Elkins
<email>me@mutt.org</email> and others.
</para>

<para>
This program is free software; you can redistribute it and/or modify it
under the terms of the GNU General Public License as published by the
Free Software Foundation; either version 2 of the License, or (at your
option) any later version.
</para>

<para>
This program is distributed in the hope that it will be useful, but
WITHOUT ANY WARRANTY; without even the implied warranty of
MERCHANTABILITY or FITNESS FOR A PARTICULAR PURPOSE.  See the GNU
General Public License for more details.
</para>

<para>
You should have received a copy of the GNU General Public License along
with this program; if not, write to the Free Software Foundation, Inc.,
51 Franklin Street, Fifth Floor, Boston, MA 02110-1301, USA.
</para>

</sect1>

</chapter>

<chapter id="gettingstarted">
<title>Getting Started</title>

<para>
This section is intended as a brief overview of how to use Mutt.  There
are many other features which are described elsewhere in the manual.
There is even more information available in the Mutt FAQ and various web
pages. See the <ulink url="http://www.mutt.org/">Mutt homepage</ulink>
for more details.
</para>

<para>
The keybindings described in this section are the defaults as
distributed.  Your local system administrator may have altered the
defaults for your site.  You can always type <quote>?</quote> in any
menu to display the current bindings.
</para>

<para>
The first thing you need to do is invoke Mutt, simply by typing
<literal>mutt</literal> at the command line.  There are various
command-line options, see either the Mutt man page or the <link
linkend="commandline">reference</link>.
</para>

<sect1 id="core-concepts">
<title>Core Concepts</title>

<para>
Mutt is a text-based application which interacts with users through
different menus which are mostly line-/entry-based or page-based. A
line-based menu is the so-called <quote>index</quote> menu (listing all
messages of the currently opened folder) or the <quote>alias</quote>
menu (allowing you to select recipients from a list). Examples for
page-based menus are the <quote>pager</quote> (showing one message at a
time) or the <quote>help</quote> menu listing all available key
bindings.
</para>

<para>
The user interface consists of a context sensitive help line at the top,
the menu's contents followed by a context sensitive status line and
finally the command line. The command line is used to display
informational and error messages as well as for prompts and for entering
interactive commands.
</para>

<para>
Mutt is configured through variables which, if the user wants to
permanently use a non-default value, are written to configuration
files. Mutt supports a rich config file syntax to make even complex
configuration files readable and commentable.
</para>

<para>
Because Mutt allows for customizing almost all key bindings, there are
so-called <quote>functions</quote> which can be executed manually (using
the command line) or in macros. Macros allow the user to bind a sequence
of commands to a single key or a short key sequence instead of repeating
a sequence of actions over and over.
</para>

<para>
Many commands (such as saving or copying a message to another folder)
can be applied to a single message or a set of messages (so-called
<quote>tagged</quote> messages). To help selecting messages, Mutt
provides a rich set of message patterns (such as recipients, sender,
body contents, date sent/received, etc.) which can be combined into
complex expressions using the boolean <emphasis>and</emphasis> and
<emphasis>or</emphasis> operations as well as negating. These patterns
can also be used to (for example) search for messages or to limit the
index to show only matching messages.
</para>

<para>
Mutt supports a <quote>hook</quote> concept which allows the user to
execute arbitrary configuration commands and functions in certain
situations such as entering a folder, starting a new message or replying
to an existing one. These hooks can be used to highly customize Mutt's
behavior including managing multiple identities, customizing the
display for a folder or even implementing auto-archiving based on a
per-folder basis and much more.
</para>

<para>
Besides an interactive mode, Mutt can also be used as a command-line
tool only send messages. It also supports a
<literal>mailx(1)</literal>-compatible interface, see <xref
linkend="tab-commandline-options"/> for a complete list of command-line
options.
</para>

</sect1>

<sect1 id="concept-screens-and-menus">
<title>Screens and Menus</title>

<sect2 id="intro-index">
<title>Index</title>

<para>
The index is the screen that you usually see first when you start
Mutt. It gives an overview over your emails in the currently opened
mailbox. By default, this is your system mailbox.  The information you
see in the index is a list of emails, each with its number on the left,
its flags (new email, important email, email that has been forwarded or
replied to, tagged email, ...), the date when email was sent, its
sender, the email size, and the subject. Additionally, the index also
shows thread hierarchies: when you reply to an email, and the other
person replies back, you can see the other person's email in a
"sub-tree" below.  This is especially useful for personal email between
a group of people or when you've subscribed to mailing lists.
</para>

</sect2>

<sect2 id="intro-pager">
<title>Pager</title>

<para>
The pager is responsible for showing the email content. On the top of
the pager you have an overview over the most important email headers
like the sender, the recipient, the subject, and much more
information. How much information you actually see depends on your
configuration, which we'll describe below.
</para>

<para>
Below the headers, you see the email body which usually contains the
message. If the email contains any attachments, you will see more
information about them below the email body, or, if the attachments are
text files, you can view them directly in the pager.
</para>

<para>
To give the user a good overview, it is possible to configure Mutt to
show different things in the pager with different colors. Virtually
everything that can be described with a regular expression can be
colored, e.g. URLs, email addresses or smileys.
</para>

</sect2>

<sect2 id="intro-browser">
<title>File Browser</title>

<para>
The file browser is the interface to the local or remote file
system. When selecting a mailbox to open, the browser allows custom
sorting of items, limiting the items shown by a regular expression and a
freely adjustable format of what to display in which way. It also allows
for easy navigation through the file system when selecting file(s) to
attach to a message, select multiple files to attach and many more.
</para>

</sect2>

<sect2 id="intro-sidebar">
	<title>Sidebar</title>
	<para>
		The Sidebar shows a list of all your mailboxes.  The list can be
		turned on and off, it can be themed and the list style can be
		configured.
	</para>
	<para>
		This part of the manual is suitable for beginners.
		If you already know Mutt you could skip ahead to the main
		<link linkend="sidebar">Sidebar guide</link>.
		If you just want to get started, you could use the sample
		<link linkend="sidebar-muttrc">Sidebar muttrc</link>.
	</para>
	<para>
		This version of Sidebar is based on Terry Chan's
		<ulink url="http://www.lunar-linux.org/mutt-sidebar/">2015-11-11 release</ulink>.
		It contains many
		<emphasis role="bold"><link linkend="intro-sidebar-features">new features</link></emphasis>,
		lots of
		<emphasis role="bold"><link linkend="intro-sidebar-bugfixes">bugfixes</link></emphasis>
		and a generous helping of
		<emphasis role="bold">new documentation</emphasis> which you are already reading.
	</para>
	<para>
		To check if Mutt supports <quote>Sidebar</quote>, look for the string
		<literal>+USE_SIDEBAR</literal> in the mutt version.
	</para>
<screen>
mutt -v
</screen>
	<para>
		<emphasis role="bold">Let's turn on the Sidebar:</emphasis>
	</para>
	<screen>set sidebar_visible</screen>
	<para>
		You will see something like this.
		A list of mailboxes on the left.
		A list of emails, from the selected mailbox, on the right.
	</para>
<screen>
<emphasis role="indicator">Fruit [1]     3/8</emphasis>|  1    + Jan 24  Rhys Lee         (192)  Yew
Animals [1]   2/6|  2    + Feb 11  Grace Hall       (167)  Ilama
Cars            4|  3      Feb 23  Aimee Scott      (450)  Nectarine
Seas          1/7|  4    ! Feb 28  Summer Jackson   (264)  Lemon
                 |  5      Mar 07  Callum Harrison  (464)  Raspberry
                 |<emphasis role="indicator">  6 N  + Mar 24  Samuel Harris    (353)  Tangerine          </emphasis>
                 |  7 N  + Sep 05  Sofia Graham     (335)  Cherry
                 |  8 N    Sep 16  Ewan Brown       (105)  Ugli
                 |
                 |
</screen>
<para>
	This user has four mailboxes: <quote>Fruit</quote>,
	<quote>Cars</quote>, <quote>Animals</quote> and
	<quote>Seas</quote>.
</para>
<para>
	The current, open, mailbox is <quote>Fruit</quote>.  We can
	also see information about the other mailboxes.  For example:
	The <quote>Animals</quote> mailbox contains, 1 flagged email, 2
	new emails out of a total of 6 emails.
</para>
	<sect3 id="intro-sidebar-navigation">
		<title>Navigation</title>
		<para>
			The Sidebar adds some new <link linkend="sidebar-functions">functions</link>
			to Mutt.
		</para>
		<para>
			The user pressed the <quote>c</quote> key to
			<literal>&lt;change-folder&gt;</literal> to the
			<quote>Animals</quote> mailbox.  The Sidebar automatically
			updated the indicator to match.
		</para>
<screen>
Fruit [1]     3/8|  1      Jan 03  Tia Gibson       (362)  Caiman
<emphasis role="indicator">Animals [1]   2/6</emphasis>|  2    + Jan 22  Rhys Lee         ( 48)  Dolphin
Cars            4|  3    ! Aug 16  Ewan Brown       (333)  Hummingbird
Seas          1/7|  4      Sep 25  Grace Hall       ( 27)  Capybara
                 |<emphasis role="indicator">  5 N  + Nov 12  Evelyn Rogers    (453)  Tapir              </emphasis>
                 |  6 N  + Nov 16  Callum Harrison  (498)  Hedgehog
                 |
                 |
                 |
                 |
</screen>
		<para>
			Let's map some functions:
		</para>
<screen>
bind index,pager \CP sidebar-prev       <emphasis role="comment"># Ctrl-Shift-P - Previous Mailbox</emphasis>
bind index,pager \CN sidebar-next       <emphasis role="comment"># Ctrl-Shift-N - Next Mailbox</emphasis>
bind index,pager \CO sidebar-open       <emphasis role="comment"># Ctrl-Shift-O - Open Highlighted Mailbox</emphasis>
</screen>
		<para>
			Press <quote>Ctrl-Shift-N</quote> (Next mailbox) twice will
			move the Sidebar <emphasis role="bold">highlight</emphasis> to
			down to the <quote>Seas</quote> mailbox.
		</para>
<screen>
Fruit [1]     3/8|  1      Jan 03  Tia Gibson       (362)  Caiman
<emphasis role="indicator">Animals [1]   2/6</emphasis>|  2    + Jan 22  Rhys Lee         ( 48)  Dolphin
Cars            4|  3    ! Aug 16  Ewan Brown       (333)  Hummingbird
<emphasis role="highlight">Seas          1/7</emphasis>|  4      Sep 25  Grace Hall       ( 27)  Capybara
                 |<emphasis role="indicator">  5 N  + Nov 12  Evelyn Rogers    (453)  Tapir              </emphasis>
                 |  6 N  + Nov 16  Callum Harrison  (498)  Hedgehog
                 |
                 |
                 |
                 |
</screen>
		<note>
			Functions <literal>&lt;sidebar-next&gt;</literal> and
			<literal>&lt;sidebar-prev&gt;</literal> move the Sidebar
			<emphasis role="bold">highlight</emphasis>.
			They <emphasis role="bold">do not</emphasis> change the open
			mailbox.
		</note>
		<para>
			Press <quote>Ctrl-Shift-O</quote>
			(<literal>&lt;sidebar-open&gt;</literal>)
			to open the highlighted mailbox.
		</para>
<screen>
Fruit [1]     3/8|  1    ! Mar 07  Finley Jones     (139)  Molucca Sea
Animals [1]   2/6|  2    + Mar 24  Summer Jackson   ( 25)  Arafura Sea
Cars            4|  3    + Feb 28  Imogen Baker     (193)  Pechora Sea
<emphasis role="indicator">Seas          1/7</emphasis>|<emphasis role="indicator">  4 N  + Feb 23  Isla Hussain     (348)  Balearic Sea       </emphasis>
                 |
                 |
                 |
                 |
                 |
                 |
</screen>
	</sect3>
	<sect3 id="intro-sidebar-features">
		<title>Features</title>
		<para>
			The Sidebar shows a list of mailboxes in a panel.
		<para>
		</para>
			Everything about the Sidebar can be configured.
		</para>
		<itemizedlist>
		<title><link linkend="intro-sidebar-basics">State of the Sidebar</link></title>
			<listitem><para>Visibility</para></listitem>
			<listitem><para>Width</para></listitem>
		</itemizedlist>
		<itemizedlist>
		<title><link linkend="intro-sidebar-limit">Which mailboxes are displayed</link></title>
			<listitem><para>Display all</para></listitem>
			<listitem><para>Limit to mailboxes with new mail</para></listitem>
			<listitem><para>Whitelist mailboxes to display always</para></listitem>
		</itemizedlist>
		<itemizedlist>
		<title><link linkend="sidebar-sort">The order in which mailboxes are displayed</link></title>
		<title></title>
			<listitem><para>Unsorted (order of mailboxes commands)</para></listitem>
			<listitem><para>Sorted alphabetically</para></listitem>
			<listitem><para>Sorted by number of new mails</para></listitem>
		</itemizedlist>
		<itemizedlist>
		<title><link linkend="intro-sidebar-colors">Color</link></title>
			<listitem><para>Sidebar indicators and divider</para></listitem>
			<listitem><para>Mailboxes depending on their type</para></listitem>
			<listitem><para>Mailboxes depending on their contents</para></listitem>
		</itemizedlist>
		<itemizedlist>
		<title><link linkend="sidebar-functions">Key bindings</link></title>
			<listitem><para>Hide/Unhide the Sidebar</para></listitem>
			<listitem><para>Select previous/next mailbox</para></listitem>
			<listitem><para>Select previous/next mailbox with new mail</para></listitem>
			<listitem><para>Page up/down through a list of mailboxes</para></listitem>
		</itemizedlist>
		<itemizedlist>
		<title>Misc</title>
			<listitem><para><link linkend="intro-sidebar-format">Formatting string for mailbox</link></para></listitem>
			<listitem><para><link linkend="sidebar-next-new-wrap">Wraparound searching</link></para></listitem>
			<listitem><para><link linkend="intro-sidebar-abbrev">Flexible mailbox abbreviations</link></para></listitem>
			<listitem><para>Support for Unicode mailbox names (utf-8)</para></listitem>
		</itemizedlist>
	</sect3>
	<sect3 id="intro-sidebar-display">
		<title>Display</title>
		<para>
			Everything about the Sidebar can be configured.
		</para>
		<itemizedlist>
			<title>For a quick reference:</title>
			<listitem><para><link linkend="sidebar-variables">Sidebar variables to set</link> </para></listitem>
			<listitem><para><link linkend="sidebar-colors">Sidebar colors to apply</link></para></listitem>
			<listitem><para><link linkend="sidebar-sort">Sidebar sort methods</link></para></listitem>
		</itemizedlist>
		<sect4 id="intro-sidebar-basics">
			<title>Sidebar Basics</title>
			<para>
				The most important variable is <literal>$sidebar_visible</literal>.
				You can set this in your <quote>muttrc</quote>, or bind a key to the
				function <literal>&lt;sidebar-toggle-visible&gt;</literal>.
			</para>
<screen>
set sidebar_visible                         <emphasis role="comment"># Make the Sidebar visible by default</emphasis>
bind index,pager B sidebar-toggle-visible   <emphasis role="comment"># Use 'B' to switch the Sidebar on and off</emphasis>
</screen>
			<para>
				Next, decide how wide you want the Sidebar to be.  25
				characters might be enough for the mailbox name and some numbers.
		Remember, you can hide/show the Sidebar at the press of button.
		</para>
		<para>
		Finally, you might want to change the divider character.
		By default, Sidebar draws an ASCII line between it and the Index panel
				If your terminal supports it, you can use a Unicode line-drawing character.
			</para>
<screen>
set sidebar_width = 25                  <emphasis role="comment"># Plenty of space</emphasis>
set sidebar_divider_char = '│'          <emphasis role="comment"># Pretty line-drawing character</emphasis>
</screen>
		</sect4>
		<sect4 id="intro-sidebar-format">
			<title>Sidebar Format String</title>
			<para>
				<literal>$sidebar_format</literal> allows you to customize the Sidebar display.
				For an introduction, read <link linkend="index-format">format strings</link>
				including the section about <link linkend="formatstrings-conditionals">conditionals</link>.
			</para>
			<para>
				The default value is <literal>%B%?F? [%F]?%* %?N?%N/?%S</literal>
			</para>
			<itemizedlist>
				<title>Which breaks down as:</title>
				<listitem><para><literal>%B</literal> - Mailbox name</para></listitem>
				<listitem><para><literal>%?F? [%F]?</literal> - If flagged emails <literal>[%F]</literal>, otherwise nothing</para></listitem>
				<listitem><para><literal>%* </literal> - Pad with spaces</para></listitem>
				<listitem><para><literal>%?N?%N/?</literal> - If new emails <literal>%N/</literal>, otherwise nothing</para></listitem>
				<listitem><para><literal>%S</literal> - Total number of emails</para></listitem>
			</itemizedlist>
			<table>
				<title>sidebar_format</title>
				<tgroup cols="3">
					<thead>
						<row>
							<entry>Format</entry>
							<entry>Notes</entry>
							<entry>Description</entry>
						</row>
					</thead>
					<tbody>
						<row>
							<entry>%B</entry>
							<entry></entry>
							<entry>Name of the mailbox</entry>
						</row>
						<row>
							<entry>%S</entry>
							<entry>*</entry>
							<entry>Size of mailbox (total number of messages)</entry>
						</row>
						<row>
							<entry>%N</entry>
							<entry>*</entry>
							<entry>Number of New messages in the mailbox</entry>
						</row>
						<row>
							<entry>%F</entry>
							<entry>*</entry>
							<entry>Number of Flagged messages in the mailbox</entry>
						</row>
						<row>
							<entry>%!</entry>
							<entry></entry>
							<entry>
								<quote>!</quote>: one flagged message;
								<quote>!!</quote>: two flagged messages;
								<quote>n!</quote>: n flagged messages (for n &gt; 2).
								Otherwise prints nothing.
							</entry>
						</row>
						<row>
							<entry>%d</entry>
							<entry>* ‡</entry>
							<entry>Number of deleted messages</entry>
						</row>
						<row>
							<entry>%L</entry>
							<entry>* ‡</entry>
							<entry>Number of messages after limiting</entry>
						</row>
						<row>
							<entry>%t</entry>
							<entry>* ‡</entry>
							<entry>Number of tagged messages</entry>
						</row>
						<row>
							<entry>%&gt;X</entry>
							<entry></entry>
							<entry>Right justify the rest of the string and pad with <quote>X</quote></entry>
						</row>
						<row>
							<entry>%|X</entry>
							<entry></entry>
							<entry>Pad to the end of the line with
							<quote>X</quote></entry>
						</row>
						<row>
							<entry>%*X</entry>
							<entry></entry>
							<entry>Soft-fill with character <quote>X</quote>as pad</entry>
						</row>
					</tbody>
				</tgroup>
			</table>
			<para>
			* = Can be optionally printed if nonzero
			</para>
			<para>
			‡ = Only applicable to the current folder
			</para>
			<para>
				Here are some examples.
				They show the number of (F)lagged, (N)ew and (S)ize.
			</para>
			<table>
				<title>sidebar_format</title>
				<tgroup cols="2">
					<thead>
						<row>
							<entry>Format</entry>
							<entry>Example</entry>
						</row>
					</thead>
					<tbody>
						<row>
							<entry><literal>%B%?F? [%F]?%* %?N?%N/?%S</literal></entry>
							<entry><screen>mailbox [F]            N/S</screen></entry>
						</row>
						<row>
							<entry><literal>%B%* %F:%N:%S</literal></entry>
							<entry><screen>mailbox              F:N:S</screen></entry>
						</row>
						<row>
							<entry><literal>%B %?N?(%N)?%* %S</literal></entry>
							<entry><screen>mailbox (N)              S</screen></entry>
						</row>
						<row>
							<entry><literal>%B%* ?F?%F/?%N</literal></entry>
							<entry><screen>mailbox                F/S</screen></entry>
						</row>
					</tbody>
				</tgroup>
			</table>
		</sect4>
		<sect4 id="intro-sidebar-abbrev">
			<title>Abbreviating Mailbox Names</title>
			<para>
				<literal>$sidebar_delim_chars</literal> tells Sidebar
				how to split up mailbox paths.  For local directories
				use <quote>/</quote>; for IMAP folders use <quote>.</quote>
			</para>
			<sect5 id="intro-sidebar-abbrev-ex1">
				<title>Example 1</title>
				<para>
					This example works well if your mailboxes have unique names
					after the last separator.
				</para>
				<para>
					Add some mailboxes of diffent depths.
				</para>
<screen>
set folder="~/mail"
mailboxes =fruit/apple          =fruit/banana          =fruit/cherry
mailboxes =water/sea/sicily     =water/sea/archipelago =water/sea/sibuyan
mailboxes =water/ocean/atlantic =water/ocean/pacific   =water/ocean/arctic
</screen>
				<para>
					Shorten the names:
				</para>
<screen>
set sidebar_short_path                  <emphasis role="comment"># Shorten mailbox names</emphasis>
set sidebar_delim_chars="/"             <emphasis role="comment"># Delete everything up to the last / character</emphasis>
</screen>
				<para>
					The screenshot below shows what the Sidebar would look like
					before and after shortening.
				</para>
<screen>
|fruit/apple                            |apple
|fruit/banana                           |banana
|fruit/cherry                           |cherry
|water/sea/sicily                       |sicily
|water/sea/archipelago                  |archipelago
|water/sea/sibuyan                      |sibuyan
|water/ocean/atlantic                   |atlantic
|water/ocean/pacific                    |pacific
|water/ocean/arctic                     |arctic
</screen>
			</sect5>
			<sect5 id="intro-sidebar-abbrev-ex2">
				<title>Example 2</title>
				<para>
					This example works well if you have lots of mailboxes which are arranged
					in a tree.
				</para>
				<para>
					Add some mailboxes of diffent depths.
				</para>
<screen>
set folder="~/mail"
mailboxes =fruit
mailboxes =fruit/apple =fruit/banana =fruit/cherry
mailboxes =water
mailboxes =water/sea
mailboxes =water/sea/sicily =water/sea/archipelago =water/sea/sibuyan
mailboxes =water/ocean
mailboxes =water/ocean/atlantic =water/ocean/pacific =water/ocean/arctic
</screen>
				<para>
					Shorten the names:
				</para>
<screen>
set sidebar_short_path                  <emphasis role="comment"># Shorten mailbox names</emphasis>
set sidebar_delim_chars="/"             <emphasis role="comment"># Delete everything up to the last / character</emphasis>
set sidebar_folder_indent               <emphasis role="comment"># Indent folders whose names we've shortened</emphasis>
set sidebar_indent_string="  "          <emphasis role="comment"># Indent with two spaces</emphasis>
</screen>
				<para>
					The screenshot below shows what the Sidebar would look like
					before and after shortening.
				</para>
<screen>
|fruit                                  |fruit
|fruit/apple                            |  apple
|fruit/banana                           |  banana
|fruit/cherry                           |  cherry
|water                                  |water
|water/sea                              |  sea
|water/sea/sicily                       |    sicily
|water/sea/archipelago                  |    archipelago
|water/sea/sibuyan                      |    sibuyan
|water/ocean                            |  ocean
|water/ocean/atlantic                   |    atlantic
|water/ocean/pacific                    |    pacific
|water/ocean/arctic                     |    arctic
</screen>
				<para>
					Sometimes, it will be necessary to add mailboxes, that you
					don't use, to fill in part of the tree.	 This will trade
					vertical space for horizonal space (but it looks good).
				</para>
			</sect5>
		</sect4>
		<sect4 id="intro-sidebar-limit">
			<title>Limiting the Number of Mailboxes</title>
			<para>
				If you have a lot of mailboxes, sometimes it can be useful to hide
				the ones you aren't using.	<literal>$sidebar_new_mail_only</literal>
				tells Sidebar to only show mailboxes that contain new, or flagged, email.
			</para>
			<para>
				If you want some mailboxes to be always visible, then use the
				<literal>sidebar_whitelist</literal> command.  It takes a list of
				mailboxes as parameters.
			</para>
<screen>
set sidebar_new_mail_only               <emphasis role="comment"># Only mailboxes with new/flagged email</emphasis>
sidebar_whitelist fruit fruit/apple     <emphasis role="comment"># Always display these two mailboxes</emphasis>
</screen>
		</sect4>
	</sect3>
	<sect3 id="intro-sidebar-colors">
		<title>Colors</title>
		<para>
			Here is a sample color scheme:
		</para>
<screen>
color sidebar_indicator default color17         <emphasis role="comment"># Dark blue background</emphasis>
color sidebar_highlight white   color238        <emphasis role="comment"># Grey background</emphasis>
color sidebar_spoolfile yellow  default         <emphasis role="comment"># Yellow</emphasis>
color sidebar_new       green   default         <emphasis role="comment"># Green</emphasis>
color sidebar_flagged   red     default         <emphasis role="comment"># Red</emphasis>
color sidebar_divider   color8  default         <emphasis role="comment"># Dark grey</emphasis>
</screen>
		<para>
			There is a priority order when coloring Sidebar mailboxes.
			e.g.  If a mailbox has new mail it will have the
			<literal>sidebar_new</literal> color, even if it also contains
			flagged mails.
		</para>
		<table id="table-intro-sidebar-colors">
			<title>Sidebar Color Priority</title>
			<tgroup cols="3">
				<thead>
					<row>
						<entry>Priority</entry>
						<entry>Color</entry>
						<entry>Description</entry>
					</row>
				</thead>
				<tbody>
					<row>
						<entry>Highest</entry>
						<entry><literal>sidebar_indicator</literal></entry>
						<entry>Mailbox is open</entry>
					</row>
					<row>
						<entry></entry>
						<entry><literal>sidebar_highlight</literal></entry>
						<entry>Mailbox is highlighed</entry>
					</row>
					<row>
						<entry></entry>
						<entry><literal>sidebar_spoolfile</literal></entry>
						<entry>Mailbox is the spoolfile (receives incoming mail)</entry>
					</row>
					<row>
						<entry></entry>
						<entry><literal>sidebar_new</literal></entry>
						<entry>Mailbox contains new mail</entry>
					</row>
					<row>
						<entry></entry>
						<entry><literal>sidebar_flagged</literal></entry>
						<entry>Mailbox contains flagged mail</entry>
					</row>
					<row>
						<entry>Lowest</entry>
						<entry>(None)</entry>
						<entry>Mailbox does not match above</entry>
					</row>
				</tbody>
			</tgroup>
		</table>
	</sect3>
	<sect3 id="intro-sidebar-bugfixes">
		<title>Bug-fixes</title>
		<para>
			If you haven't used Sidebar before, you can ignore this section.
		</para>
		<para>
			These bugs have been fixed since the previous Sidebar release: 2015-11-11.
		</para>
		<itemizedlist>
			<listitem><para>Fix bug when starting in compose mode</para></listitem>
			<listitem><para>Fix bug with empty sidebar_divider_char string</para></listitem>
			<listitem><para>Fix bug with header wrapping</para></listitem>
			<listitem><para>Correctly handle utf8 character sequences</para></listitem>
			<listitem><para>Fix a bug in mh_buffy_update</para></listitem>
			<listitem><para>Fix refresh -- time overflowed short</para></listitem>
			<listitem><para>Protect against empty format strings</para></listitem>
			<listitem><para>Limit Sidebar width to COLS</para></listitem>
			<listitem><para>Handle unmailboxes * safely</para></listitem>
			<listitem><para>Refresh Sidebar after timeout</para></listitem>
		</itemizedlist>
	</sect3>
	<sect3 id="intro-sidebar-config-changes">
		<title>Config Changes</title>
		<para>
			If you haven't used Sidebar before, you can ignore this section.
		</para>
		<para>
			Some of the Sidebar config has been changed to make its meaning clearer.
			These changes have been made since the previous Sidebar release: 2015-11-11.
		</para>
		<table id="table-intro-sidebar-config-changes">
			<title>Config Changes</title>
			<tgroup cols="2">
				<thead>
					<row>
						<entry>Old Name</entry>
						<entry>New Name</entry>
					</row>
				</thead>
				<tbody>
					<row>
						<entry><literal>$sidebar_delim</literal></entry>
						<entry><literal>$sidebar_divider_char</literal></entry>
					</row>
					<row>
						<entry><literal>$sidebar_folderindent</literal></entry>
						<entry><literal>$sidebar_folder_indent</literal></entry>
					</row>
					<row>
						<entry><literal>$sidebar_indentstr</literal></entry>
						<entry><literal>$sidebar_indent_string</literal></entry>
					</row>
					<row>
						<entry><literal>$sidebar_newmail_only</literal></entry>
						<entry><literal>$sidebar_new_mail_only</literal></entry>
					</row>
					<row>
						<entry><literal>$sidebar_refresh</literal></entry>
						<entry><literal>$sidebar_refresh_time</literal></entry>
					</row>
					<row>
						<entry><literal>$sidebar_shortpath</literal></entry>
						<entry><literal>$sidebar_short_path</literal></entry>
					</row>
					<row>
						<entry><literal>$sidebar_sort</literal></entry>
						<entry><literal>$sidebar_sort_method</literal></entry>
					</row>
					<row>
						<entry><literal>&lt;sidebar-scroll-down&gt;</literal></entry>
						<entry><literal>&lt;sidebar-page-down&gt;</literal></entry>
					</row>
					<row>
						<entry><literal>&lt;sidebar-scroll-up&gt;</literal></entry>
						<entry><literal>&lt;sidebar-page-up&gt;</literal></entry>
					</row>
				</tbody>
			</tgroup>
		</table>
	</sect3>
</sect2>

<sect2 id="intro-help">
<title>Help</title>

<para>
The help screen is meant to offer a quick help to the user. It lists the
current configuration of key bindings and their associated commands
including a short description, and currently unbound functions that
still need to be associated with a key binding (or alternatively, they
can be called via the Mutt command prompt).
</para>

</sect2>

<sect2 id="intro-compose">
<title>Compose Menu</title>

<para>
The compose menu features a split screen containing the information
which really matter before actually sending a message by mail: who gets
the message as what (recipients and who gets what kind of
copy). Additionally, users may set security options like deciding
whether to sign, encrypt or sign and encrypt a message with/for what
keys. Also, it's used to attach messages, to re-edit any attachment
including the message itself.
</para>

</sect2>

<sect2 id="intro-alias">
<title>Alias Menu</title>

<para>
The alias menu is used to help users finding the recipients of
messages. For users who need to contact many people, there's no need to
remember addresses or names completely because it allows for searching,
too. The alias mechanism and thus the alias menu also features grouping
several addresses by a shorter nickname, the actual alias, so that users
don't have to select each single recipient manually.
</para>

</sect2>

<sect2 id="intro-attach">
<title>Attachment Menu</title>

<para>
As will be later discussed in detail, Mutt features a good and stable
MIME implementation, that is, it supports sending and receiving messages
of arbitrary MIME types. The attachment menu displays a message's
structure in detail: what content parts are attached to which parent
part (which gives a true tree structure), which type is of what type and
what size.  Single parts may saved, deleted or modified to offer great
and easy access to message's internals.
</para>

</sect2>

</sect1>

<sect1 id="menus">
<title>Moving Around in Menus</title>

<para>
The most important navigation keys common to line- or entry-based menus
are shown in <xref linkend="tab-keys-nav-line"/> and in <xref
linkend="tab-keys-nav-page"/> for page-based menus.
</para>

<table id="tab-keys-nav-line">
<title>Most common navigation keys in entry-based menus</title>
<tgroup cols="3">
<thead>
<row><entry>Key</entry><entry>Function</entry><entry>Description</entry></row>
</thead>
<tbody>
<row><entry>j or &lt;Down&gt;</entry><entry><literal>&lt;next-entry&gt;</literal></entry><entry>move to the next entry</entry></row>
<row><entry>k or &lt;Up&gt;</entry><entry><literal>&lt;previous-entry&gt;</literal></entry><entry>move to the previous entry</entry></row>
<row><entry>z or &lt;PageDn&gt;</entry><entry><literal>&lt;page-down&gt;</literal></entry><entry>go to the next page</entry></row>
<row><entry>Z or &lt;PageUp&gt;</entry><entry><literal>&lt;page-up&gt;</literal></entry><entry>go to the previous page</entry></row>
<row><entry>= or &lt;Home&gt;</entry><entry><literal>&lt;first-entry&gt;</literal></entry><entry>jump to the first entry</entry></row>
<row><entry>* or &lt;End&gt;</entry><entry><literal>&lt;last-entry&gt;</literal></entry><entry>jump to the last entry</entry></row>
<row><entry>q</entry><entry><literal>&lt;quit&gt;</literal></entry><entry>exit the current menu</entry></row>
<row><entry>?</entry><entry><literal>&lt;help&gt;</literal></entry><entry>list all keybindings for the current menu</entry></row>
</tbody>
</tgroup>
</table>

<table id="tab-keys-nav-page">
<title>Most common navigation keys in page-based menus</title>
<tgroup cols="3">
<thead>
<row><entry>Key</entry><entry>Function</entry><entry>Description</entry></row>
</thead>
<tbody>
<row><entry>J or &lt;Return&gt;</entry><entry><literal>&lt;next-line&gt;</literal></entry><entry>scroll down one line</entry></row>
<row><entry>&lt;Backspace&gt;</entry><entry><literal>&lt;previous-line&gt;</literal></entry><entry>scroll up one line</entry></row>
<row><entry>K, &lt;Space&gt; or &lt;PageDn&gt;</entry><entry><literal>&lt;next-page&gt;</literal></entry><entry>move to the next page</entry></row>
<row><entry>- or &lt;PageUp&gt;</entry><entry><literal>&lt;previous-page&gt;</literal></entry><entry>move the previous page</entry></row>
<row><entry>&lt;Home&gt;</entry><entry><literal>&lt;top&gt;</literal></entry><entry>move to the top</entry></row>
<row><entry>&lt;End&gt;</entry><entry><literal>&lt;bottom&gt;</literal></entry><entry>move to the bottom</entry></row>
</tbody>
</tgroup>
</table>

</sect1>

<sect1 id="editing">
<title>Editing Input Fields</title>

<sect2 id="editing-intro">
<title>Introduction</title>

<para>
Mutt has a built-in line editor for inputting text, e.g. email addresses
or filenames. The keys used to manipulate text input are very similar to
those of Emacs. See <xref linkend="tab-keys-editor"/> for a full
reference of available functions, their default key bindings, and short
descriptions.
</para>

<table id="tab-keys-editor">
<title>Most common line editor keys</title>
<tgroup cols="3">
<thead>
<row><entry>Key</entry><entry>Function</entry><entry>Description</entry></row>
</thead>
<tbody>
<row><entry>^A or &lt;Home&gt;</entry><entry><literal>&lt;bol&gt;</literal></entry><entry>move to the start of the line</entry></row>
<row><entry>^B or &lt;Left&gt;</entry><entry><literal>&lt;backward-char&gt;</literal></entry><entry>move back one char</entry></row>
<row><entry>Esc B</entry><entry><literal>&lt;backward-word&gt;</literal></entry><entry>move back one word</entry></row>
<row><entry>^D or &lt;Delete&gt;</entry><entry><literal>&lt;delete-char&gt;</literal></entry><entry>delete the char under the cursor</entry></row>
<row><entry>^E or &lt;End&gt;</entry><entry><literal>&lt;eol&gt;</literal></entry><entry>move to the end of the line</entry></row>
<row><entry>^F or &lt;Right&gt;</entry><entry><literal>&lt;forward-char&gt;</literal></entry><entry>move forward one char</entry></row>
<row><entry>Esc F</entry><entry><literal>&lt;forward-word&gt;</literal></entry><entry>move forward one word</entry></row>
<row><entry>&lt;Tab&gt;</entry><entry><literal>&lt;complete&gt;</literal></entry><entry>complete filename or alias</entry></row>
<row><entry>^T</entry><entry><literal>&lt;complete-query&gt;</literal></entry><entry>complete address with query</entry></row>
<row><entry>^K</entry><entry><literal>&lt;kill-eol&gt;</literal></entry><entry>delete to the end of the line</entry></row>
<row><entry>Esc d</entry><entry><literal>&lt;kill-eow&gt;</literal></entry><entry>delete to the end of the word</entry></row>
<row><entry>^W</entry><entry><literal>&lt;kill-word&gt;</literal></entry><entry>kill the word in front of the cursor</entry></row>
<row><entry>^U</entry><entry><literal>&lt;kill-line&gt;</literal></entry><entry>delete entire line</entry></row>
<row><entry>^V</entry><entry><literal>&lt;quote-char&gt;</literal></entry><entry>quote the next typed key</entry></row>
<row><entry>&lt;Up&gt;</entry><entry><literal>&lt;history-up&gt;</literal></entry><entry>recall previous string from history</entry></row>
<row><entry>&lt;Down&gt;</entry><entry><literal>&lt;history-down&gt;</literal></entry><entry>recall next string from history</entry></row>
<row><entry>&lt;BackSpace&gt;</entry><entry><literal>&lt;backspace&gt;</literal></entry><entry>kill the char in front of the cursor</entry></row>
<row><entry>Esc u</entry><entry><literal>&lt;upcase-word&gt;</literal></entry><entry>convert word to upper case</entry></row>
<row><entry>Esc l</entry><entry><literal>&lt;downcase-word&gt;</literal></entry><entry>convert word to lower case</entry></row>
<row><entry>Esc c</entry><entry><literal>&lt;capitalize-word&gt;</literal></entry><entry>capitalize the word</entry></row>
<row><entry>^G</entry><entry>n/a</entry><entry>abort</entry></row>
<row><entry>&lt;Return&gt;</entry><entry>n/a</entry><entry>finish editing</entry></row>
</tbody>
</tgroup>
</table>

<para>
You can remap the <emphasis>editor</emphasis> functions using the <link
linkend="bind"><command>bind</command></link> command.  For example, to
make the &lt;Delete&gt; key delete the character in front of the cursor
rather than under, you could use:
</para>

<screen>
bind editor &lt;delete&gt; backspace
</screen>

</sect2>

<sect2 id="editing-history">
<title>History</title>

<para>
Mutt maintains a history for the built-in editor.  The number of items
is controlled by the <link linkend="history">$history</link> variable
and can be made persistent using an external file specified using <link
linkend="history-file">$history_file</link>.  You may cycle through them
at an editor prompt by using the <literal>&lt;history-up&gt;</literal>
and/or <literal>&lt;history-down&gt;</literal> commands.  Mutt will
remember the currently entered text as you cycle through history, and
will wrap around to the initial entry line.
</para>

<para>
Mutt maintains several distinct history lists, one for each of the
following categories:
</para>

<itemizedlist>
<listitem><para><literal>.muttrc</literal> commands</para></listitem>
<listitem><para>addresses and aliases</para></listitem>
<listitem><para>shell commands</para></listitem>
<listitem><para>filenames</para></listitem>
<listitem><para>patterns</para></listitem>
<listitem><para>everything else</para></listitem>
</itemizedlist>

<para>
Mutt automatically filters out consecutively repeated items from the
history. It also mimics the behavior of some shells by ignoring items
starting with a space. The latter feature can be useful in macros to not
clobber the history's valuable entries with unwanted entries.
</para>

</sect2>

</sect1>

<sect1 id="reading">
<title>Reading Mail</title>

<para>
Similar to many other mail clients, there are two modes in which mail is
read in Mutt.  The first is a list of messages in the mailbox, which is
called the <quote>index</quote> menu in Mutt.  The second mode is the
display of the message contents.  This is called the
<quote>pager.</quote>
</para>

<para>
The next few sections describe the functions provided in each of these
modes.
</para>

<sect2 id="index-menu">
<title>The Message Index</title>

<para>
Common keys used to navigate through and manage messages in the index
are shown in <xref linkend="tab-key-index"/>. How messages are presented
in the index menu can be customized using the <link
linkend="index-format">$index_format</link> variable.
</para>

<table id="tab-key-index">
<title>Most common message index keys</title>
<tgroup cols="2">
<thead>
<row><entry>Key</entry><entry>Description</entry></row>
</thead>
<tbody>
<row><entry>c</entry><entry>change to a different mailbox</entry></row>
<row><entry>Esc c</entry><entry>change to a folder in read-only mode</entry></row>
<row><entry>C</entry><entry>copy the current message to another mailbox</entry></row>
<row><entry>Esc C</entry><entry>decode a message and copy it to a folder</entry></row>
<row><entry>Esc s</entry><entry>decode a message and save it to a folder</entry></row>
<row><entry>D</entry><entry>delete messages matching a pattern</entry></row>
<row><entry>d</entry><entry>delete the current message</entry></row>
<row><entry>F</entry><entry>mark as important</entry></row>
<row><entry>l</entry><entry>show messages matching a pattern</entry></row>
<row><entry>N</entry><entry>mark message as new</entry></row>
<row><entry>o</entry><entry>change the current sort method</entry></row>
<row><entry>O</entry><entry>reverse sort the mailbox</entry></row>
<row><entry>q</entry><entry>save changes and exit</entry></row>
<row><entry>s</entry><entry>save-message</entry></row>
<row><entry>T</entry><entry>tag messages matching a pattern</entry></row>
<row><entry>t</entry><entry>toggle the tag on a message</entry></row>
<row><entry>Esc t</entry><entry>toggle tag on entire message thread</entry></row>
<row><entry>U</entry><entry>undelete messages matching a pattern</entry></row>
<row><entry>u</entry><entry>undelete-message</entry></row>
<row><entry>v</entry><entry>view-attachments</entry></row>
<row><entry>x</entry><entry>abort changes and exit</entry></row>
<row><entry>&lt;Return&gt;</entry><entry>display-message</entry></row>
<row><entry>&lt;Tab&gt;</entry><entry>jump to the next new or unread message</entry></row>
<row><entry>@</entry><entry>show the author's full e-mail address</entry></row>
<row><entry>$</entry><entry>save changes to mailbox</entry></row>
<row><entry>/</entry><entry>search</entry></row>
<row><entry>Esc /</entry><entry>search-reverse</entry></row>
<row><entry>^L</entry><entry>clear and redraw the screen</entry></row>
<row><entry>^T</entry><entry>untag messages matching a pattern</entry></row>
</tbody>
</tgroup>
</table>

<para>
In addition to who sent the message and the subject, a short summary of
the disposition of each message is printed beside the message number.
Zero or more of the <quote>flags</quote> in <xref
linkend="tab-msg-status-flags"/> may appear, some of which can be turned
on or off using these functions: <literal>&lt;set-flag&gt;</literal> and
<literal>&lt;clear-flag&gt;</literal> bound by default to
<quote>w</quote> and <quote>W</quote> respectively.
</para>

<para>
Furthermore, the flags in <xref linkend="tab-msg-recip-flags"/> reflect
who the message is addressed to. They can be customized with the <link
linkend="to-chars">$to_chars</link> variable.
</para>

<table id="tab-msg-status-flags">
<title>Message status flags</title>
<tgroup cols="2">
<thead>
<row><entry>Flag</entry><entry>Description</entry></row>
</thead>
<tbody>
<row><entry>D</entry><entry>message is deleted (is marked for deletion)</entry></row>
<row><entry>d</entry><entry>message has attachments marked for deletion</entry></row>
<row><entry>K</entry><entry>contains a PGP public key</entry></row>
<row><entry>N</entry><entry>message is new</entry></row>
<row><entry>O</entry><entry>message is old</entry></row>
<row><entry>P</entry><entry>message is PGP encrypted</entry></row>
<row><entry>r</entry><entry>message has been replied to</entry></row>
<row><entry>S</entry><entry>message is signed, and the signature is successfully verified</entry></row>
<row><entry>s</entry><entry>message is signed</entry></row>
<row><entry>!</entry><entry>message is flagged</entry></row>
<row><entry>*</entry><entry>message is tagged</entry></row>
<row><entry>n</entry><entry>thread contains new messages (only if collapsed)</entry></row>
<row><entry>o</entry><entry>thread contains old messages (only if collapsed)</entry></row>
</tbody>
</tgroup>
</table>

<table id="tab-msg-recip-flags">
<title>Message recipient flags</title>
<tgroup cols="2">
<thead>
<row><entry>Flag</entry><entry>Description</entry></row>
</thead>
<tbody>
<row><entry>+</entry><entry>message is to you and you only</entry></row>
<row><entry>T</entry><entry>message is to you, but also to or CC'ed to others</entry></row>
<row><entry>C</entry><entry>message is CC'ed to you</entry></row>
<row><entry>F</entry><entry>message is from you</entry></row>
<row><entry>L</entry><entry>message is sent to a subscribed mailing list</entry></row>
</tbody>
</tgroup>
</table>

</sect2>

<sect2 id="pager-menu">
<title>The Pager</title>

<para>
By default, Mutt uses its built-in pager to display the contents of
messages (an external pager such as <literal>less(1)</literal> can be
configured, see <link linkend="pager">$pager</link> variable).  The
pager is very similar to the Unix program <literal>less(1)</literal>
though not nearly as featureful.
</para>

<table id="tab-key-pager">
<title>Most common pager keys</title>
<tgroup cols="2">
<thead>
<row><entry>Key</entry><entry>Description</entry></row>
</thead>
<tbody>
<row><entry>&lt;Return&gt;</entry><entry>go down one line</entry></row>
<row><entry>&lt;Space&gt;</entry><entry>display the next page (or next message if at the end of a message)</entry></row>
<row><entry>-</entry><entry>go back to the previous page</entry></row>
<row><entry>n</entry><entry>search for next match</entry></row>
<row><entry>S</entry><entry>skip beyond quoted text</entry></row>
<row><entry>T</entry><entry>toggle display of quoted text</entry></row>
<row><entry>?</entry><entry>show keybindings</entry></row>
<row><entry>/</entry><entry>regular expression search</entry></row>
<row><entry>Esc /</entry><entry>backward regular expression search</entry></row>
<row><entry>\</entry><entry>toggle highlighting of search matches</entry></row>
<row><entry>^</entry><entry>jump to the top of the message</entry></row>
</tbody>
</tgroup>
</table>

<para>
In addition to key bindings in <xref linkend="tab-key-pager"/>, many of
the functions from the index menu are also available in the pager, such
as <literal>&lt;delete-message&gt;</literal> or
<literal>&lt;copy-message&gt;</literal> (this is one advantage over
using an external pager to view messages).
</para>

<para>
Also, the internal pager supports a couple other advanced features. For
one, it will accept and translate the <quote>standard</quote> nroff
sequences for bold and underline. These sequences are a series of either
the letter, backspace (<quote>^H</quote>), the letter again for bold or
the letter, backspace, <quote>_</quote> for denoting underline. Mutt
will attempt to display these in bold and underline respectively if your
terminal supports them. If not, you can use the bold and underline <link
linkend="color">color</link> objects to specify a
<command>color</command> or mono attribute for them.
</para>

<para>
Additionally, the internal pager supports the ANSI escape sequences for
character attributes.  Mutt translates them into the correct color and
character settings.  The sequences Mutt supports are:
</para>

<screen>
\e[<emphasis>Ps</emphasis>;<emphasis>Ps</emphasis>;..<emphasis>Ps</emphasis>;m
</screen>

<para>
where <emphasis>Ps</emphasis> can be one of the codes shown in <xref
linkend="tab-ansi-esc"/>.
</para>

<table id="tab-ansi-esc">
<title>ANSI escape sequences</title>
<tgroup cols="2">
<thead>
<row><entry>Escape code</entry><entry>Description</entry></row>
</thead>
<tbody>
<row><entry>0</entry><entry>All attributes off</entry></row>
<row><entry>1</entry><entry>Bold on</entry></row>
<row><entry>4</entry><entry>Underline on</entry></row>
<row><entry>5</entry><entry>Blink on</entry></row>
<row><entry>7</entry><entry>Reverse video on</entry></row>
<row><entry>3<emphasis>&lt;color&gt;</emphasis></entry><entry>Foreground color is <emphasis>&lt;color&gt;</emphasis> (see <xref linkend="tab-color"/>)</entry></row>
<row><entry>4<emphasis>&lt;color&gt;</emphasis></entry><entry>Background color is <emphasis>&lt;color&gt;</emphasis> (see <xref linkend="tab-color"/>)</entry></row>
</tbody>
</tgroup>
</table>

<table id="tab-color">
<title>Color sequences</title>
<tgroup cols="2">
<thead>
<row><entry>Color code</entry><entry>Color</entry></row>
</thead>
<tbody>
<row><entry>0</entry><entry>Black</entry></row>
<row><entry>1</entry><entry>Red</entry></row>
<row><entry>2</entry><entry>Green</entry></row>
<row><entry>3</entry><entry>Yellow</entry></row>
<row><entry>4</entry><entry>Blue</entry></row>
<row><entry>5</entry><entry>Magenta</entry></row>
<row><entry>6</entry><entry>Cyan</entry></row>
<row><entry>7</entry><entry>White</entry></row>
</tbody>
</tgroup>
</table>

<para>
Mutt uses these attributes for handling <literal>text/enriched</literal>
messages, and they can also be used by an external <link
linkend="auto-view">autoview</link> script for highlighting purposes.
</para>

<note>
<para>
If you change the colors for your display, for example by changing the
color associated with color2 for your xterm, then that color will be
used instead of green.
</para>
</note>

<note>
<para>
Note that the search commands in the pager take regular expressions,
which are not quite the same as the more complex <link
linkend="patterns">patterns</link> used by the search command in the
index. This is because patterns are used to select messages by criteria
whereas the pager already displays a selected message.
</para>
</note>

</sect2>

<sect2 id="threads">
<title>Threaded Mode</title>

<para>
So-called <quote>threads</quote> provide a hierarchy of messages where
replies are linked to their parent message(s). This organizational form
is extremely useful in mailing lists where different parts of the
discussion diverge. Mutt displays threads as a tree structure.
</para>

<para>
In Mutt, when a mailbox is <link linkend="sort">sorted</link>
by <emphasis>threads</emphasis>, there are a few additional functions
available in the <emphasis>index</emphasis>
and <emphasis>pager</emphasis> modes as shown in
<xref linkend="tab-key-threads"/>.
</para>

<table id="tab-key-threads">
<title>Most common thread mode keys</title>
<tgroup cols="3">
<thead>
<row><entry>Key</entry><entry>Function</entry><entry>Description</entry></row>
</thead>
<tbody>
<row><entry>^D</entry><entry><literal>&lt;delete-thread&gt;</literal></entry><entry>delete all messages in the current thread</entry></row>
<row><entry>^U</entry><entry><literal>&lt;undelete-thread&gt;</literal></entry><entry>undelete all messages in the current thread</entry></row>
<row><entry>^N</entry><entry><literal>&lt;next-thread&gt;</literal></entry><entry>jump to the start of the next thread</entry></row>
<row><entry>^P</entry><entry><literal>&lt;previous-thread&gt;</literal></entry><entry>jump to the start of the previous thread</entry></row>
<row><entry>^R</entry><entry><literal>&lt;read-thread&gt;</literal></entry><entry>mark the current thread as read</entry></row>
<row><entry>Esc d</entry><entry><literal>&lt;delete-subthread&gt;</literal></entry><entry>delete all messages in the current subthread</entry></row>
<row><entry>Esc u</entry><entry><literal>&lt;undelete-subthread&gt;</literal></entry><entry>undelete all messages in the current subthread</entry></row>
<row><entry>Esc n</entry><entry><literal>&lt;next-subthread&gt;</literal></entry><entry>jump to the start of the next subthread</entry></row>
<row><entry>Esc p</entry><entry><literal>&lt;previous-subthread&gt;</literal></entry><entry>jump to the start of the previous subthread</entry></row>
<row><entry>Esc r</entry><entry><literal>&lt;read-subthread&gt;</literal></entry><entry>mark the current subthread as read</entry></row>
<row><entry>Esc t</entry><entry><literal>&lt;tag-thread&gt;</literal></entry><entry>toggle the tag on the current thread</entry></row>
<row><entry>Esc v</entry><entry><literal>&lt;collapse-thread&gt;</literal></entry><entry>toggle collapse for the current thread</entry></row>
<row><entry>Esc V</entry><entry><literal>&lt;collapse-all&gt;</literal></entry><entry>toggle collapse for all threads</entry></row>
<row><entry>P</entry><entry><literal>&lt;parent-message&gt;</literal></entry><entry>jump to parent message in thread</entry></row>
</tbody>
</tgroup>
</table>

<para>
Collapsing a thread displays only the first message in the thread and
hides the others. This is useful when threads contain so many messages
that you can only see a handful of threads on the screen. See %M in
<link linkend="index-format">$index_format</link>.  For example, you
could use <quote>%?M?(#%03M)&amp;(%4l)?</quote> in <link
linkend="index-format">$index_format</link> to optionally display the
number of hidden messages if the thread is collapsed. The
<literal>%?&lt;char&gt;?&lt;if-part&gt;&amp;&lt;else-part&gt;?</literal>
syntax is explained in detail in <link
linkend="formatstrings-conditionals">format string conditionals</link>.
</para>

<para>
Technically, every reply should contain a list of its parent messages in
the thread tree, but not all do. In these cases, Mutt groups them by
subject which can be controlled using the <link
linkend="strict-threads">$strict_threads</link> variable.
</para>

</sect2>

<sect2 id="reading-misc">
<title>Miscellaneous Functions</title>

<para>
In addition, the <emphasis>index</emphasis> and
<emphasis>pager</emphasis> menus have these interesting functions:
</para>

<variablelist>

<varlistentry>
<term>
<literal>&lt;create-alias&gt;</literal><anchor id="create-alias"/>
(default: a)
</term>
<listitem>
<para>
Creates a new alias based upon the current message (or prompts for a new
one).  Once editing is complete, an <link
linkend="alias"><command>alias</command></link> command is added to the
file specified by the <link linkend="alias-file">$alias_file</link>
variable for future use
</para>

<note>
<para>
Mutt does not read the <link linkend="alias-file">$alias_file</link>
upon startup so you must explicitly <link
linkend="source"><command>source</command></link> the file.
</para>
</note>
</listitem>
</varlistentry>

<varlistentry>
<term>
<literal>&lt;check-traditional-pgp&gt;</literal><anchor
id="check-traditional-pgp"/> (default: Esc P)
</term>
<listitem>
<para>
This function will search the current message for content signed or
encrypted with PGP the <quote>traditional</quote> way, that is, without
proper MIME tagging.  Technically, this function will temporarily change
the MIME content types of the body parts containing PGP data; this is
similar to the <link
linkend="edit-type"><literal>&lt;edit-type&gt;</literal></link>
function's effect.
</para>
</listitem>
</varlistentry>

<varlistentry>
<term>
<literal>&lt;edit&gt;</literal><anchor id="edit"/> (default: e)
</term>
<listitem>
<para>
This command (available in the index and pager) allows you to edit the
raw current message as it's present in the mail folder.  After you have
finished editing, the changed message will be appended to the current
folder, and the original message will be marked for deletion; if the
message is unchanged it won't be replaced.
</para>
</listitem>
</varlistentry>

<varlistentry>
<term>
<literal>&lt;edit-type&gt;</literal><anchor id="edit-type"/> (default:
^E on the attachment menu, and in the pager and index menus; ^T on the
compose menu)
</term>
<listitem>
<para>
This command is used to temporarily edit an attachment's content type to
fix, for instance, bogus character set parameters.  When invoked from
the index or from the pager, you'll have the opportunity to edit the
top-level attachment's content type.  On the <link
linkend="attach-menu">attachment menu</link>, you can change any
attachment's content type. These changes are not persistent, and get
lost upon changing folders.
</para>

<para>
Note that this command is also available on the <link
linkend="compose-menu">compose menu</link>.  There, it's used to
fine-tune the properties of attachments you are going to send.
</para>
</listitem>
</varlistentry>

<varlistentry>
<term>
<literal>&lt;enter-command&gt;</literal><anchor id="enter-command"/>
(default: <quote>:</quote>)
</term>
<listitem>
<para>
This command is used to execute any command you would normally put in a
configuration file.  A common use is to check the settings of variables,
or in conjunction with <link linkend="macro">macros</link> to change
settings on the fly.
</para>
</listitem>
</varlistentry>

<varlistentry>
<term>
<literal>&lt;extract-keys&gt;</literal><anchor id="extract-keys"/>
(default: ^K)
</term>
<listitem>
<para>
This command extracts PGP public keys from the current or tagged
message(s) and adds them to your PGP public key ring.
</para>
</listitem>
</varlistentry>

<varlistentry>
<term>
<literal>&lt;forget-passphrase&gt;</literal><anchor
id="forget-passphrase"/> (default: ^F)
</term>
<listitem>
<para>
This command wipes the passphrase(s) from memory. It is useful, if you
misspelled the passphrase.
</para>
</listitem>
</varlistentry>

<varlistentry>
<term>
<literal>&lt;list-reply&gt;</literal><anchor id="list-reply"/> (default:
L)
</term>
<listitem>
<para>
Reply to the current or tagged message(s) by extracting any addresses
which match the regular expressions given by the <link
linkend="lists"><command>lists</command> or
<command>subscribe</command></link> commands, but also honor any
<literal>Mail-Followup-To</literal> header(s) if the <link
linkend="honor-followup-to">$honor_followup_to</link> configuration
variable is set.  In addition, the <literal>List-Post</literal> header field is
examined for <literal>mailto:</literal> URLs specifying a mailing list address.
Using this when replying to messages posted to mailing lists helps avoid
duplicate copies being sent to the author of the message you are replying to.
</para>
</listitem>
</varlistentry>

<varlistentry>
<term>
<literal>&lt;pipe-message&gt;</literal><anchor id="pipe-message"/>
(default: |)
</term>
<listitem>
<para>
Asks for an external Unix command and pipes the current or tagged
message(s) to it.  The variables <link
linkend="pipe-decode">$pipe_decode</link>, <link
linkend="pipe-split">$pipe_split</link>, <link
linkend="pipe-sep">$pipe_sep</link> and <link
linkend="wait-key">$wait_key</link> control the exact behavior of this
function.
</para>
</listitem>
</varlistentry>

<varlistentry>
<term>
<literal>&lt;resend-message&gt;</literal><anchor id="resend-message"/>
(default: Esc e)
</term>
<listitem>
<para>
Mutt takes the current message as a template for a new message.  This
function is best described as "recall from arbitrary folders".  It can
conveniently be used to forward MIME messages while preserving the
original mail structure. Note that the amount of headers included here
depends on the value of the <link linkend="weed">$weed</link> variable.
</para>

<para>
This function is also available from the attachment menu. You can use
this to easily resend a message which was included with a bounce message
as a <literal>message/rfc822</literal> body part.
</para>
</listitem>
</varlistentry>

<varlistentry>
<term>
<literal>&lt;shell-escape&gt;</literal><anchor id="shell-escape"/>
(default: !)
</term>
<listitem>
<para>
Asks for an external Unix command and executes it.  The <link
linkend="wait-key">$wait_key</link> can be used to control whether Mutt
will wait for a key to be pressed when the command returns (presumably
to let the user read the output of the command), based on the return
status of the named command. If no command is given, an interactive
shell is executed.
</para>
</listitem>
</varlistentry>

<varlistentry>
<term>
<literal>&lt;toggle-quoted&gt;</literal><anchor id="toggle-quoted"/>
(default: T)
</term>
<listitem>
<para>
The pager uses the <link linkend="quote-regexp">$quote_regexp</link>
variable to detect quoted text when displaying the body of the message.
This function toggles the display of the quoted material in the message.
It is particularly useful when being interested in just the response and
there is a large amount of quoted text in the way.
</para>
</listitem>
</varlistentry>

<varlistentry>
<term>
<literal>&lt;skip-quoted&gt;</literal><anchor id="skip-quoted"/>
(default: S)
</term>
<listitem>
<para>
This function will go to the next line of non-quoted text which comes
after a line of quoted text in the internal pager.
</para>
</listitem>
</varlistentry>

</variablelist>

</sect2>

</sect1>

<sect1 id="sending">
<title>Sending Mail</title>

<sect2 id="sending-intro">
<title>Introduction</title>

<para>
The bindings shown in <xref linkend="tab-key-send"/> are available in
the <emphasis>index</emphasis> and <emphasis>pager</emphasis> to start a
new message.
</para>

<table id="tab-key-send">
<title>Most common mail sending keys</title>
<tgroup cols="3">
<thead>
<row><entry>Key</entry><entry>Function</entry><entry>Description</entry></row>
</thead>
<tbody>
<row><entry>m</entry><entry><literal>&lt;compose&gt;</literal></entry><entry>compose a new message</entry></row>
<row><entry>r</entry><entry><literal>&lt;reply&gt;</literal></entry><entry>reply to sender</entry></row>
<row><entry>g</entry><entry><literal>&lt;group-reply&gt;</literal></entry><entry>reply to all recipients</entry></row>
<row><entry>L</entry><entry><literal>&lt;list-reply&gt;</literal></entry><entry>reply to mailing list address</entry></row>
<row><entry>f</entry><entry><literal>&lt;forward&gt;</literal></entry><entry>forward message</entry></row>
<row><entry>b</entry><entry><literal>&lt;bounce&gt;</literal></entry><entry>bounce (remail) message</entry></row>
<row><entry>Esc k</entry><entry><literal>&lt;mail-key&gt;</literal></entry><entry>mail a PGP public key to someone</entry></row>
</tbody>
</tgroup>
</table>

<para>
<emphasis>Bouncing</emphasis> a message sends the message as-is to the
recipient you specify.  <emphasis>Forwarding</emphasis> a message allows
you to add comments or modify the message you are forwarding.  These
items are discussed in greater detail in the next section <quote><link
linkend="forwarding-mail">Forwarding and Bouncing Mail</link>.</quote>
</para>

<para>
Mutt will then enter the <emphasis>compose</emphasis> menu and prompt
you for the recipients to place on the <quote>To:</quote> header field
when you hit <literal>m</literal> to start a new message. Next, it will
ask you for the <quote>Subject:</quote> field for the message, providing
a default if you are replying to or forwarding a message. You again have
the chance to adjust recipients, subject, and security settings right
before actually sending the message. See also <link
linkend="askcc">$askcc</link>, <link linkend="askbcc">$askbcc</link>,
<link linkend="autoedit">$autoedit</link>, <link
linkend="bounce">$bounce</link>, <link
linkend="fast-reply">$fast_reply</link>, and <link
linkend="include">$include</link> for changing how and if Mutt asks
these questions.
</para>

<para>
When replying, Mutt fills these fields with proper values depending on
the reply type.  The types of replying supported are:
</para>

<variablelist>
<varlistentry>
<term>Simple reply</term>
<listitem>
<para>
Reply to the author directly.
</para>
</listitem>
</varlistentry>
<varlistentry>
<term>Group reply</term>
<listitem>
<para>
Reply to the author as well to all recipients except you; this consults
<link linkend="alternates"><command>alternates</command></link>.
</para>
</listitem>
</varlistentry>
<varlistentry>
<term>List reply</term>
<listitem>
<para>
Reply to all mailing list addresses found, either specified via
configuration or auto-detected.  See <xref linkend="lists"/> for
details.
</para>
</listitem>
</varlistentry>
</variablelist>

<para>
After getting recipients for new messages, forwards or replies, Mutt
will then automatically start your <link linkend="editor">$editor</link>
on the message body. If the <link
linkend="edit-headers">$edit_headers</link> variable is set, the headers
will be at the top of the message in your editor; the message body
should start on a new line after the existing blank line at the end of
headers.  Any messages you are replying to will be added in sort order
to the message, with appropriate
<link linkend="attribution">$attribution</link>, <link
linkend="indent-string">$indent_string</link> and <link
linkend="post-indent-string">$post_indent_string</link>.  When
forwarding a message, if the <link
linkend="mime-forward">$mime_forward</link> variable is unset, a copy of
the forwarded message will be included.  If you have specified a <link
linkend="signature">$signature</link>, it will be appended to the
message.
</para>

<para>
Once you have finished editing the body of your mail message, you are
returned to the <emphasis>compose</emphasis> menu providing the
functions shown in <xref linkend="tab-func-compose"/> to modify, send or
postpone the message.
</para>

<table id="tab-func-compose">
<title>Most common compose menu keys</title>
<tgroup cols="3">
<thead>
<row><entry>Key</entry><entry>Function</entry><entry>Description</entry></row>
</thead>
<tbody>
<row><entry>a</entry><entry><literal>&lt;attach-file&gt;</literal></entry><entry>attach a file</entry></row>
<row><entry>A</entry><entry><literal>&lt;attach-message&gt;</literal></entry><entry>attach message(s) to the message</entry></row>
<row><entry>Esc k</entry><entry><literal>&lt;attach-key&gt;</literal></entry><entry>attach a PGP public key</entry></row>
<row><entry>d</entry><entry><literal>&lt;edit-description&gt;</literal></entry><entry>edit description on attachment</entry></row>
<row><entry>D</entry><entry><literal>&lt;detach-file&gt;</literal></entry><entry>detach a file</entry></row>
<row><entry>t</entry><entry><literal>&lt;edit-to&gt;</literal></entry><entry>edit the To field</entry></row>
<row><entry>Esc f</entry><entry><literal>&lt;edit-from&gt;</literal></entry><entry>edit the From field</entry></row>
<row><entry>r</entry><entry><literal>&lt;edit-reply-to&gt;</literal></entry><entry>edit the Reply-To field</entry></row>
<row><entry>c</entry><entry><literal>&lt;edit-cc&gt;</literal></entry><entry>edit the Cc field</entry></row>
<row><entry>b</entry><entry><literal>&lt;edit-bcc&gt;</literal></entry><entry>edit the Bcc field</entry></row>
<row><entry>y</entry><entry><literal>&lt;send-message&gt;</literal></entry><entry>send the message</entry></row>
<row><entry>s</entry><entry><literal>&lt;edit-subject&gt;</literal></entry><entry>edit the Subject</entry></row>
<row><entry>S</entry><entry><literal>&lt;smime-menu&gt;</literal></entry><entry>select S/MIME options</entry></row>
<row><entry>f</entry><entry><literal>&lt;edit-fcc&gt;</literal></entry><entry>specify an <quote>Fcc</quote> mailbox</entry></row>
<row><entry>p</entry><entry><literal>&lt;pgp-menu&gt;</literal></entry><entry>select PGP options</entry></row>
<row><entry>P</entry><entry><literal>&lt;postpone-message&gt;</literal></entry><entry>postpone this message until later</entry></row>
<row><entry>q</entry><entry><literal>&lt;quit&gt;</literal></entry><entry>quit (abort) sending the message</entry></row>
<row><entry>w</entry><entry><literal>&lt;write-fcc&gt;</literal></entry><entry>write the message to a folder</entry></row>
<row><entry>i</entry><entry><literal>&lt;ispell&gt;</literal></entry><entry>check spelling (if available on your system)</entry></row>
<row><entry>^F</entry><entry><literal>&lt;forget-passphrase&gt;</literal></entry><entry>wipe passphrase(s) from memory</entry></row>
</tbody>
</tgroup>
</table>

<para>
The compose menu is also used to edit the attachments for a message
which can be either files or other messages. The
<literal>&lt;attach-message&gt;</literal> function to will prompt you
for a folder to attach messages from. You can now tag messages in that
folder and they will be attached to the message you are sending.
</para>

<note>
<para>
Note that certain operations like composing a new mail, replying,
forwarding, etc. are not permitted when you are in that folder. The %r
in <link linkend="status-format">$status_format</link> will change to a
<quote>A</quote> to indicate that you are in attach-message mode.
</para>
</note>

</sect2>

<sect2 id="edit-header">
<title>Editing the Message Header</title>

<para>
When editing the header because of <link
linkend="edit-headers">$edit_headers</link> being set, there are a
several pseudo headers available which will not be included in sent
messages but trigger special Mutt behavior.
</para>

<sect3 id="fcc-header">
<title>Fcc: Pseudo Header</title>

<para>
If you specify
</para>

<para>
<literal>Fcc:</literal> <emphasis>filename</emphasis>
</para>

<para>
as a header, Mutt will pick up <emphasis>filename</emphasis> just as if
you had used the <literal>&lt;edit-fcc&gt;</literal> function in the
<emphasis>compose</emphasis> menu.  It can later be changed from the
compose menu.
</para>

</sect3>

<sect3 id="attach-header">
<title>Attach: Pseudo Header</title>

<para>
You can also attach files to your message by specifying
</para>

<para>
<literal>Attach:</literal> <emphasis>filename</emphasis>
[ <emphasis>description</emphasis> ]
</para>

<para>
where <emphasis>filename</emphasis> is the file to attach and
<emphasis>description</emphasis> is an optional string to use as the
description of the attached file. Spaces in filenames have to be escaped
using backslash (<quote>\</quote>).  The file can be removed as well as
more added from the compose menu.
</para>

</sect3>

<sect3 id="pgp-header">
<title>Pgp: Pseudo Header</title>

<para>
If you want to use PGP, you can specify
</para>

<para>
<literal>Pgp:</literal> [ <literal>E</literal> | <literal>S</literal> | <literal>S</literal><emphasis>&lt;id&gt;</emphasis> ]

</para>

<para>
<quote>E</quote> selects encryption, <quote>S</quote> selects signing
and <quote>S&lt;id&gt;</quote> selects signing with the given key,
setting <link linkend="pgp-sign-as">$pgp_sign_as</link> permanently. The
selection can later be changed in the compose menu.
</para>

</sect3>

<sect3 id="in-reply-to-header">
<title>In-Reply-To: Header</title>

<para>
When replying to messages, the <emphasis>In-Reply-To:</emphasis> header
contains the Message-Id of the message(s) you reply to. If you remove or
modify its value, Mutt will not generate a
<emphasis>References:</emphasis> field, which allows you to create a new
message thread, for example to create a new message to a mailing list
without having to enter the mailing list's address.
</para>

<para>
If you intend to start a new thread by replying, please make really sure
you remove the <emphasis>In-Reply-To:</emphasis> header in your
editor. Otherwise, though you'll produce a technically valid reply, some
netiquette guardians will be annoyed by this so-called <quote>thread
hijacking</quote>.
</para>

</sect3>

</sect2>

<sect2 id="sending-crypto">
<title>Sending Cryptographically Signed/Encrypted Messages</title>

<para>
If you have told Mutt to PGP or S/MIME encrypt a message, it will guide
you through a key selection process when you try to send the message.
Mutt will not ask you any questions about keys which have a certified
user ID matching one of the message recipients' mail addresses.
However, there may be situations in which there are several keys, weakly
certified user ID fields, or where no matching keys can be found.
</para>

<para>
In these cases, you are dropped into a menu with a list of keys from
which you can select one.  When you quit this menu, or Mutt can't find
any matching keys, you are prompted for a user ID.  You can, as usually,
abort this prompt using <literal>^G</literal>.  When you do so, Mutt
will return to the compose screen.
</para>

<para>
Once you have successfully finished the key selection, the message will
be encrypted using the selected public keys when sent out.
</para>

<para>
Most fields of the entries in the key selection menu (see also <link
linkend="pgp-entry-format">$pgp_entry_format</link>) have obvious
meanings.  But some explanations on the capabilities, flags, and
validity fields are in order.
</para>

<para>
The flags sequence (<quote>%f</quote>) will expand to one of the flags
in <xref linkend="tab-pgp-menuflags"/>.
</para>

<table id="tab-pgp-menuflags">
<title>PGP key menu flags</title>
<tgroup cols="2">
<thead>
<row><entry>Flag</entry><entry>Description</entry></row>
</thead>
<tbody>
<row><entry>R</entry><entry>The key has been revoked and can't be used.</entry></row>
<row><entry>X</entry><entry>The key is expired and can't be used.</entry></row>
<row><entry>d</entry><entry>You have marked the key as disabled.</entry></row>
<row><entry>c</entry><entry>There are unknown critical self-signature packets.</entry></row>
</tbody>
</tgroup>
</table>

<para>
The capabilities field (<quote>%c</quote>) expands to a two-character
sequence representing a key's capabilities.  The first character gives
the key's encryption capabilities: A minus sign (<quote>-</quote>) means
that the key cannot be used for encryption.  A dot (<quote>.</quote>)
means that it's marked as a signature key in one of the user IDs, but
may also be used for encryption.  The letter <quote>e</quote> indicates
that this key can be used for encryption.
</para>

<para>
The second character indicates the key's signing capabilities.  Once
again, a <quote>-</quote> implies <quote>not for signing</quote>,
<quote>.</quote> implies that the key is marked as an encryption key in
one of the user-ids, and <quote>s</quote> denotes a key which can be
used for signing.
</para>

<para>
Finally, the validity field (<quote>%t</quote>) indicates how
well-certified a user-id is.  A question mark (<quote>?</quote>)
indicates undefined validity, a minus character (<quote>-</quote>) marks
an untrusted association, a space character means a partially trusted
association, and a plus character (<quote>+</quote>) indicates complete
validity.
</para>

</sect2>

<sect2 id="ff">
<title>Sending Format=Flowed Messages</title>

<sect3 id="ff-concept">
<title>Concept</title>

<para>
<literal>format=flowed</literal>-style messages (or
<literal>f=f</literal> for short) are <literal>text/plain</literal>
messages that consist of paragraphs which a receiver's mail client may
reformat to its own needs which mostly means to customize line lengths
regardless of what the sender sent. Technically this is achieved by
letting lines of a <quote>flowable</quote> paragraph end in spaces
except for the last line.
</para>

<para>
While for text-mode clients like Mutt it's the best way to assume only a
standard 80x25 character cell terminal, it may be desired to let the
receiver decide completely how to view a message.
</para>

</sect3>

<sect3 id="ff-support">
<title>Mutt Support</title>

<para>
Mutt only supports setting the required <literal>format=flowed</literal>
MIME parameter on outgoing messages if the <link
linkend="text-flowed">$text_flowed</link> variable is set, specifically
it does not add the trailing spaces.
</para>

<para>
After editing the initial message text and before entering the compose
menu, Mutt properly space-stuffs the message.
<emphasis>Space-stuffing</emphasis> is required by RfC3676 defining
<literal>format=flowed</literal> and means to prepend a space to:
</para>

<itemizedlist>
<listitem><para>all lines starting with a space</para></listitem>
<listitem><para>lines starting with the word
<quote><literal>From</literal></quote> followed by
space</para></listitem>
<listitem><para>all lines starting with
<quote><literal>&gt;</literal></quote> which is not intended to be a
quote character</para></listitem>
</itemizedlist>

<note>
<para>
Mutt only supports space-stuffing for the first two types of lines but
not for the third: It is impossible to safely detect whether a leading
<literal>&gt;</literal> character starts a quote or not. Furthermore,
Mutt only applies space-stuffing <emphasis>once</emphasis> after the
initial edit is finished.
</para>
</note>

<para>
All leading spaces are to be removed by receiving clients to restore the
original message prior to further processing.
</para>

</sect3>

<sect3 id="ff-editor">
<title>Editor Considerations</title>

<para>
As Mutt provides no additional features to compose
<literal>f=f</literal> messages, it's completely up to the user and his
editor to produce proper messages. Please consider your editor's
documentation if you intend to send <literal>f=f</literal> messages.
</para>

<para>
Please note that when editing messages from the compose menu several
times before really sending a mail, it's up to the user to ensure that
the message is properly space-stuffed.
</para>

<para>
For example, <emphasis>vim</emphasis> provides the <literal>w</literal>
flag for its <literal>formatoptions</literal> setting to assist in
creating <literal>f=f</literal> messages, see <literal>:help
fo-table</literal> for details.
</para>

</sect3>

<sect3 id="ff-pager">
<title>Reformatting</title>

<para>
  Mutt has some support for reformatting when viewing and replying to
  <literal>format=flowed</literal> messages.  In order to take advantage of these,
  <link linkend="reflow-text">$reflow_text</link> must be set.
</para>

<itemizedlist>
  <listitem>
  <para>
    Paragraphs are automatically reflowed and wrapped at a width specified
    by <link linkend="reflow-wrap">$reflow_wrap</link>.
  </para>
  </listitem>
  <listitem>
  <para>
    In its original format, the quoting style of <literal>format=flowed</literal>
    messages can be difficult to read, and doesn't intermix well with
    non-flowed replies.
    Setting <link linkend="reflow-space-quotes">$reflow_space_quotes</link>
    adds spaces after each level of quoting when in the pager and
    replying in a non-flowed format
    (i.e. with <link linkend="text-flowed">$text_flowed</link> unset).
  </para>
  </listitem>
  <listitem>
  <para>
    If <link linkend="reflow-space-quotes">$reflow_space_quotes</link>
    is unset, mutt will still add one trailing space after all the
    quotes in the pager (but not when replying).
  </para>
  </listitem>
</itemizedlist>

</sect3>

</sect2>

</sect1>

<sect1 id="forwarding-mail">
<title>Forwarding and Bouncing Mail</title>

<para>
Bouncing and forwarding let you send an existing message to recipients
that you specify. Bouncing a message sends a verbatim copy of a message
to alternative addresses as if they were the message's original
recipients specified in the Bcc header.  Forwarding a message, on the
other hand, allows you to modify the message before it is resent (for
example, by adding your own comments). Bouncing is done using the
<literal>&lt;bounce&gt;</literal> function and forwarding using the
<literal>&lt;forward&gt;</literal> function bound to <quote>b</quote>
and <quote>f</quote> respectively.
</para>

<para>
Forwarding can be done by including the original message in the new
message's body (surrounded by indicating lines) or including it as a
MIME attachment, depending on the value of the <link
linkend="mime-forward">$mime_forward</link> variable.  Decoding of
attachments, like in the pager, can be controlled by the <link
linkend="forward-decode">$forward_decode</link> and <link
linkend="mime-forward-decode">$mime_forward_decode</link> variables,
respectively.  The desired forwarding format may depend on the content,
therefore <link linkend="mime-forward">$mime_forward</link> is a
quadoption which, for example, can be set to <quote>ask-no</quote>.
</para>

<para>
The inclusion of headers is controlled by the current setting of the
<link linkend="weed">$weed</link> variable, unless <link
linkend="mime-forward">$mime_forward</link> is set.
</para>

<para>
Editing the message to forward follows the same procedure as sending or
replying to a message does.
</para>

</sect1>

<sect1 id="postponing-mail">
<title>Postponing Mail</title>

<para>
At times it is desirable to delay sending a message that you have
already begun to compose.  When the
<literal>&lt;postpone-message&gt;</literal> function is used in the
<emphasis>compose</emphasis> menu, the body of your message and
attachments are stored in the mailbox specified by the <link
linkend="postponed">$postponed</link> variable.  This means that you can
recall the message even if you exit Mutt and then restart it at a later
time.
</para>

<para>
Once a message is postponed, there are several ways to resume it.  From
the command line you can use the <quote>-p</quote> option, or if you
compose a new message from the <emphasis>index</emphasis> or
<emphasis>pager</emphasis> you will be prompted if postponed messages
exist.  If multiple messages are currently postponed, the
<emphasis>postponed</emphasis> menu will pop up and you can select which
message you would like to resume.
</para>

<note>
<para>
If you postpone a reply to a message, the reply setting of the message
is only updated when you actually finish the message and send it.  Also,
you must be in the same folder with the message you replied to for the
status of the message to be updated.
</para>
</note>

<para>
See also the <link linkend="postpone">$postpone</link> quad-option.
</para>

</sect1>

</chapter>

<chapter id="configuration">
<title>Configuration</title>

<sect1 id="configuration-files">
<title>Location of Initialization Files</title>

<para>
While the default configuration (or <quote>preferences</quote>) make
Mutt usable right out of the box, it is often desirable to tailor Mutt
to suit your own tastes. When Mutt is first invoked, it will attempt to
read the <quote>system</quote> configuration file (defaults set by your
local system administrator), unless the <quote>-n</quote> <link
linkend="commandline">command line</link> option is specified.  This
file is typically <literal>/usr/local/share/mutt/Muttrc</literal> or
<literal>/etc/Muttrc</literal>. Mutt will next look for a file named
<literal>.muttrc</literal> in your home directory.  If this file does
not exist and your home directory has a subdirectory named
<literal>.mutt</literal>, Mutt tries to load a file named
<literal>.mutt/muttrc</literal>.
</para>

<para>
<literal>.muttrc</literal> is the file where you will usually place your
<link linkend="commands">commands</link> to configure Mutt.
</para>

<para>
In addition, Mutt supports version specific configuration files that are
parsed instead of the default files as explained above.  For instance,
if your system has a <literal>Muttrc-0.88</literal> file in the system
configuration directory, and you are running version 0.88 of Mutt, this
file will be sourced instead of the <literal>Muttrc</literal> file.  The
same is true of the user configuration file, if you have a file
<literal>.muttrc-0.88.6</literal> in your home directory, when you run
Mutt version 0.88.6, it will source this file instead of the default
<literal>.muttrc</literal> file.  The version number is the same which
is visible using the <quote>-v</quote> <link
linkend="commandline">command line</link> switch or using the
<literal>show-version</literal> key (default: V) from the index menu.
</para>

</sect1>

<sect1 id="muttrc-syntax" xreflabel="Syntax of Initialization Files">
<title>Syntax of Initialization Files</title>

<para>
An initialization file consists of a series of <link
linkend="commands">commands</link>.  Each line of the file may contain
one or more commands.  When multiple commands are used, they must be
separated by a semicolon (<quote>;</quote>).
</para>

<example id="ex-rc-multiple-cmds">
<title>Multiple configuration commands per line</title>
<screen>
set realname='Mutt user' ; ignore x-
</screen>
</example>

<para>
The hash mark, or pound sign (<quote>#</quote>), is used as a
<quote>comment</quote> character. You can use it to annotate your
initialization file. All text after the comment character to the end of
the line is ignored.
</para>

<example id="ex-ec-comment">
<title>Commenting configuration files</title>
<screen>
my_hdr X-Disclaimer: Why are you listening to me? <emphasis role="comment"># This is a comment</emphasis>
</screen>
</example>

<para>
Single quotes (<quote>'</quote>) and double quotes (<quote>"</quote>)
can be used to quote strings which contain spaces or other special
characters.  The difference between the two types of quotes is similar
to that of many popular shell programs, namely that a single quote is
used to specify a literal string (one that is not interpreted for shell
variables or quoting with a backslash [see next paragraph]), while
double quotes indicate a string for which should be evaluated.  For
example, backticks are evaluated inside of double quotes, but
<emphasis>not</emphasis> for single quotes.
</para>

<para>
<quote>\</quote> quotes the next character, just as in shells such as
bash and zsh.  For example, if want to put quotes <quote>"</quote>
inside of a string, you can use <quote>\</quote> to force the next
character to be a literal instead of interpreted character.
</para>

<example id="ex-rc-quote">
<title>Escaping quotes in configuration files</title>
<screen>
set realname="Michael \"MuttDude\" Elkins"
</screen>
</example>

<para>
<quote>\\</quote> means to insert a literal <quote>\</quote> into the line.
<quote>\n</quote> and <quote>\r</quote> have their usual C meanings of linefeed and
carriage-return, respectively.
</para>

<para>
A <quote>\</quote> at the end of a line can be used to split commands
over multiple lines as it <quote>escapes</quote> the line end, provided
that the split points don't appear in the middle of command names. Lines
are first concatenated before interpretation so that a multi-line can be
commented by commenting out the first line only.
</para>

<example id="ex-rc-split">
<title>Splitting long configuration commands over several lines</title>
<screen>
set status_format="some very \
long value split \
over several lines"
</screen>
</example>

<para>
It is also possible to substitute the output of a Unix command in an
initialization file.  This is accomplished by enclosing the command in
backticks (``). In <xref linkend="ex-rc-backtick"/>, the output of the
Unix command <quote>uname -a</quote> will be substituted before the line
is parsed.  Since initialization files are line oriented, only the first
line of output from the Unix command will be substituted.
</para>

<example id="ex-rc-backtick">
<title>Using external command's output in configuration files</title>
<screen>
my_hdr X-Operating-System: `uname -a`
</screen>
</example>

<para>
Both environment variables and Mutt variables can be accessed by
prepending <quote>$</quote> to the name of the variable. For example,
</para>

<example id="ex-rc-env">
<title>Using environment variables in configuration files</title>
<screen>
set record=+sent_on_$HOSTNAME
</screen>
</example>

<para>
will cause Mutt to save outgoing messages to a folder named
<quote>sent_on_kremvax</quote> if the environment variable
<literal>$HOSTNAME</literal> is set to <quote>kremvax.</quote> (See
<link linkend="record">$record</link> for details.)
</para>

<para>
Mutt expands the variable when it is assigned, not when it is used. If
the value of a variable on the right-hand side of an assignment changes
after the assignment, the variable on the left-hand side will not be
affected.
</para>

<para>
The commands understood by Mutt are explained in the next paragraphs.
For a complete list, see the <link linkend="commands">command
reference</link>.
</para>

<para>
All configuration files are expected to be in the current locale as
specified by the <link linkend="charset">$charset</link> variable which
doesn't have a default value since it's determined by Mutt at startup.
If a configuration file is not encoded in the same character set the
<link linkend="config-charset">$config_charset</link> variable should be
used: all lines starting with the next are recoded from <link
linkend="config-charset">$config_charset</link> to <link
linkend="charset">$charset</link>.
</para>

<para>
This mechanism should be avoided if possible as it has the following
implications:
</para>

<itemizedlist>

<listitem><para>These variables should be set early in a configuration
file with <link linkend="charset">$charset</link> preceding <link
linkend="config-charset">$config_charset</link> so Mutt knows what
character set to convert to.</para></listitem>

<listitem><para>If <link linkend="config-charset">$config_charset</link>
is set, it should be set in each configuration file because the value is
global and <emphasis>not</emphasis> per configuration
file.</para></listitem>

<listitem><para>Because Mutt first recodes a line before it attempts to
parse it, a conversion introducing question marks or other characters as
part of errors (unconvertable characters, transliteration) may introduce
syntax errors or silently change the meaning of certain tokens
(e.g. inserting question marks into regular
expressions).</para></listitem>

</itemizedlist>

</sect1>

<sect1 id="addrgroup">
<title>Address Groups</title>

<para>Usage:</para>

<cmdsynopsis>
<command>group</command>
<arg choice="opt" rep="repeat">
<option>-group</option>
<replaceable class="parameter">name</replaceable>
</arg>
<group choice="req">
<arg choice="plain" rep="repeat">
<option>-rx</option>
<replaceable class="parameter">expr</replaceable>
</arg>
<arg choice="plain" rep="repeat">
<option>-addr</option>
<replaceable class="parameter">expr</replaceable>
</arg>
</group>

<command>ungroup</command>
<arg choice="opt" rep="repeat">
<option>-group</option>
<replaceable class="parameter">name</replaceable>
</arg>
<group choice="req">
<arg choice="plain">
<replaceable class="parameter">*</replaceable>
</arg>
<arg choice="plain" rep="repeat">
<option>-rx</option>
<replaceable class="parameter">expr</replaceable>
</arg>
<arg choice="plain" rep="repeat">
<option>-addr</option>
<replaceable class="parameter">expr</replaceable>
</arg>
</group>
</cmdsynopsis>

<para>
Mutt supports grouping addresses logically into named groups. An address
or address pattern can appear in several groups at the same time. These
groups can be used in <link linkend="patterns">patterns</link> (for searching, limiting and tagging) and
in hooks by using group patterns. This can be useful to classify mail
and take certain actions depending on in what groups the message is.
For example, the mutt user's mailing list would fit into the categories
<quote>mailing list</quote> and <quote>mutt-related</quote>. Using <link
linkend="send-hook"><literal>send-hook</literal></link>, the sender can
be set to a dedicated one for writing mailing list messages, and the
signature could be set to a mutt-related one for writing to a mutt list
&mdash; for other lists, the list sender setting still applies but a
different signature can be selected. Or, given a group only containing
recipients known to accept encrypted mail,
<quote>auto-encryption</quote> can be achieved easily.
</para>

<para>
The <command>group</command> command is used to directly add either
addresses or regular expressions to the specified group or groups. The
different categories of arguments to the <command>group</command>
command can be in any order. The flags <literal>-rx</literal> and
<literal>-addr</literal> specify what the following strings (that cannot
begin with a hyphen) should be interpreted as: either a regular
expression or an email address, respectively.
</para>

<para>
These address groups can also be created implicitly by the <link
linkend="alias"><command>alias</command></link>, <link
linkend="lists"><command>lists</command></link>, <link
linkend="lists"><command>subscribe</command></link> and <link
linkend="alternates"><command>alternates</command></link> commands by
specifying the optional <literal>-group</literal> option. For example,
</para>

<screen>
alternates -group me address1 address2
alternates -group me -group work address3
</screen>

<para>
would create a group named <quote>me</quote> which contains all your
addresses and a group named <quote>work</quote> which contains only your
work address <emphasis>address3</emphasis>. Besides many other
possibilities, this could be used to automatically mark your own
messages in a mailing list folder as read or use a special signature for
work-related messages.
</para>

<para>
The <command>ungroup</command> command is used to remove addresses or
regular expressions from the specified group or groups. The syntax is
similar to the <command>group</command> command, however the special
character <literal>*</literal> can be used to empty a group of all of
its contents. As soon as a group gets empty because all addresses and
regular expressions have been removed, it'll internally be removed, too
(i.e. there cannot be an empty group). When removing regular expressions
from a group, the pattern must be specified exactly as given to the
<command>group</command> command or <literal>-group</literal> argument.
</para>

</sect1>

<sect1 id="alias">
<title>Defining/Using Aliases</title>

<para>Usage:</para>

<cmdsynopsis>
<command>alias</command>
<arg choice="opt" rep="repeat">
<option>-group</option>
<replaceable class="parameter">name</replaceable>
</arg>
<arg choice="plain">
<replaceable class="parameter">key</replaceable>
</arg>
<arg choice="plain">
<replaceable class="parameter">address</replaceable>
</arg>
<arg choice="opt" rep="repeat">
<replaceable class="parameter">address</replaceable>
</arg>

<command>unalias</command>
<arg choice="opt" rep="repeat">
<option>-group</option>
<replaceable>name</replaceable>
</arg>
<group choice="req">
<arg choice="plain">
<replaceable class="parameter">*</replaceable>
</arg>
<arg choice="plain" rep="repeat">
<replaceable class="parameter">key</replaceable>
</arg>
</group>
</cmdsynopsis>

<para>
It's usually very cumbersome to remember or type out the address of
someone you are communicating with.  Mutt allows you to create
<quote>aliases</quote> which map a short string to a full address.
</para>

<note>
<para>
If you want to create an alias for more than one address, you
<emphasis>must</emphasis> separate the addresses with a comma
(<quote>,</quote>).
</para>
</note>

<para>
The optional <literal>-group</literal> argument to
<command>alias</command> causes the aliased address(es) to be added to
the named <emphasis>group</emphasis>.
</para>

<para>
To remove an alias or aliases (<quote>*</quote> means all aliases):
</para>

<screen>
alias muttdude me@cs.hmc.edu (Michael Elkins)
alias theguys manny, moe, jack
</screen>

<para>
Unlike other mailers, Mutt doesn't require aliases to be defined in a
special file.  The <command>alias</command> command can appear anywhere
in a configuration file, as long as this file is <link
linkend="source"><command>source</command>d</link>.  Consequently, you
can have multiple alias files, or you can have all aliases defined in
your <literal>.muttrc</literal>.
</para>

<para>
On the other hand, the <link
linkend="create-alias"><literal>&lt;create-alias&gt;</literal></link>
function can use only one file, the one pointed to by the <link
linkend="alias-file">$alias_file</link> variable (which is
<literal>~/.muttrc</literal> by default). This file is not special
either, in the sense that Mutt will happily append aliases to any file,
but in order for the new aliases to take effect you need to explicitly
<link linkend="source"><command>source</command></link> this file too.
</para>

<example id="ex-alias-external">
<title>Configuring external alias files</title>
<screen>
source /usr/local/share/Mutt.aliases
source ~/.mail_aliases
set alias_file=~/.mail_aliases
</screen>
</example>

<para>
To use aliases, you merely use the alias at any place in Mutt where Mutt
prompts for addresses, such as the <emphasis>To:</emphasis> or
<emphasis>Cc:</emphasis> prompt.  You can also enter aliases in your
editor at the appropriate headers if you have the <link
linkend="edit-headers">$edit_headers</link> variable set.
</para>

<para>
In addition, at the various address prompts, you can use the tab
character to expand a partial alias to the full alias.  If there are
multiple matches, Mutt will bring up a menu with the matching aliases.
In order to be presented with the full list of aliases, you must hit tab
without a partial alias, such as at the beginning of the prompt or after
a comma denoting multiple addresses.
</para>

<para>
In the alias menu, you can select as many aliases as you want with the
<literal>select-entry</literal> key (default: &lt;Return&gt;), and use
the <emphasis>exit</emphasis> key (default: q) to return to the address
prompt.
</para>

</sect1>

<sect1 id="bind">
<title>Changing the Default Key Bindings</title>

<para>Usage:</para>

<cmdsynopsis>
<command>bind</command>
<arg choice="plain">
<replaceable class="parameter">map</replaceable>
</arg>
<arg choice="plain">
<replaceable class="parameter">key</replaceable>
</arg>
<arg choice="plain">
<replaceable class="parameter">function</replaceable>
</arg>
</cmdsynopsis>

<para>
This command allows you to change the default key bindings (operation
invoked when pressing a key).
</para>

<para>
<emphasis>map</emphasis> specifies in which menu the binding belongs.
Multiple maps may be specified by separating them with commas (no
additional whitespace is allowed). The currently defined maps are:
</para>

<anchor id="maps"/>
<variablelist>

<varlistentry>
<term>generic</term>
<listitem>
<para>
This is not a real menu, but is used as a fallback for all of the other
menus except for the pager and editor modes.  If a key is not defined in
another menu, Mutt will look for a binding to use in this menu.  This
allows you to bind a key to a certain function in multiple menus instead
of having multiple <command>bind</command> statements to accomplish the
same task.
</para>
</listitem>
</varlistentry>
<varlistentry>
<term>alias</term>
<listitem>
<para>
The alias menu is the list of your personal aliases as defined in your
<literal>.muttrc</literal>.  It is the mapping from a short alias name
to the full email address(es) of the recipient(s).
</para>
</listitem>
</varlistentry>
<varlistentry>
<term>attach</term>
<listitem>
<para>
The attachment menu is used to access the attachments on received
messages.
</para>
</listitem>
</varlistentry>
<varlistentry>
<term>browser</term>
<listitem>
<para>
The browser is used for both browsing the local directory structure, and
for listing all of your incoming mailboxes.
</para>
</listitem>
</varlistentry>
<varlistentry>
<term>editor</term>
<listitem>
<para>
The editor is used to allow the user to enter a single line of text, such as
the <emphasis>To</emphasis> or <emphasis>Subject</emphasis> prompts in the
<literal>compose</literal> menu.
</para>
</listitem>
</varlistentry>
<varlistentry>
<term>index</term>
<listitem>
<para>
The index is the list of messages contained in a mailbox.
</para>
</listitem>
</varlistentry>
<varlistentry>
<term>compose</term>
<listitem>
<para>
The compose menu is the screen used when sending a new message.
</para>
</listitem>
</varlistentry>
<varlistentry>
<term>pager</term>
<listitem>
<para>
The pager is the mode used to display message/attachment data, and help
listings.
</para>
</listitem>
</varlistentry>
<varlistentry>
<term>pgp</term>
<listitem>
<para>
The pgp menu is used to select the OpenPGP keys used to encrypt outgoing
messages.
</para>
</listitem>
</varlistentry>
<varlistentry>
<term>smime</term>
<listitem>
<para>
The smime menu is used to select the OpenSSL certificates used to
encrypt outgoing messages.
</para>
</listitem>
</varlistentry>
<varlistentry>
<term>postpone</term>
<listitem>
<para>
The postpone menu is similar to the index menu, except is used when
recalling a message the user was composing, but saved until later.
</para>
</listitem>
</varlistentry>
<varlistentry>
<term>query</term>
<listitem>
<para>
The query menu is the browser for results returned by <link
linkend="query-command">$query_command</link>.
</para>
</listitem>
</varlistentry>
<varlistentry>
<term>mix</term>
<listitem>
<para>
The mixmaster screen is used to select remailer options for outgoing
messages (if Mutt is compiled with Mixmaster support).
</para>
</listitem>
</varlistentry>
</variablelist>

<para>
<emphasis>key</emphasis> is the key (or key sequence) you wish to bind.
To specify a control character, use the sequence
<emphasis>\Cx</emphasis>, where <emphasis>x</emphasis> is the letter of
the control character (for example, to specify control-A use
<quote>\Ca</quote>).  Note that the case of <emphasis>x</emphasis> as
well as <emphasis>\C</emphasis> is ignored, so that
<emphasis>\CA</emphasis>, <emphasis>\Ca</emphasis>,
<emphasis>\cA</emphasis> and <emphasis>\ca</emphasis> are all
equivalent.  An alternative form is to specify the key as a three digit
octal number prefixed with a <quote>\</quote> (for example
<emphasis>\177</emphasis> is equivalent to <emphasis>\c?</emphasis>). In
addition, <emphasis>key</emphasis> may be a symbolic name as shown in
<xref linkend="tab-key-names"/>.
</para>

<table id="tab-key-names">
<title>Symbolic key names</title>
<tgroup cols="2">
<thead>
<row><entry>Symbolic name</entry><entry>Meaning</entry></row>
</thead>
<tbody>
<row><entry>\t</entry><entry>tab</entry></row>
<row><entry>&lt;tab&gt;</entry><entry>tab</entry></row>
<row><entry>&lt;backtab&gt;</entry><entry>backtab / shift-tab</entry></row>
<row><entry>\r</entry><entry>carriage return</entry></row>
<row><entry>\n</entry><entry>newline</entry></row>
<row><entry>\e</entry><entry>escape</entry></row>
<row><entry>&lt;esc&gt;</entry><entry>escape</entry></row>
<row><entry>&lt;up&gt;</entry><entry>up arrow</entry></row>
<row><entry>&lt;down&gt;</entry><entry>down arrow</entry></row>
<row><entry>&lt;left&gt;</entry><entry>left arrow</entry></row>
<row><entry>&lt;right&gt;</entry><entry>right arrow</entry></row>
<row><entry>&lt;pageup&gt;</entry><entry>Page Up</entry></row>
<row><entry>&lt;pagedown&gt;</entry><entry>Page Down</entry></row>
<row><entry>&lt;backspace&gt;</entry><entry>Backspace</entry></row>
<row><entry>&lt;delete&gt;</entry><entry>Delete</entry></row>
<row><entry>&lt;insert&gt;</entry><entry>Insert</entry></row>
<row><entry>&lt;enter&gt;</entry><entry>Enter</entry></row>
<row><entry>&lt;return&gt;</entry><entry>Return</entry></row>
<row><entry>&lt;home&gt;</entry><entry>Home</entry></row>
<row><entry>&lt;end&gt;</entry><entry>End</entry></row>
<row><entry>&lt;space&gt;</entry><entry>Space bar</entry></row>
<row><entry>&lt;f1&gt;</entry><entry>function key 1</entry></row>
<row><entry>&lt;f10&gt;</entry><entry>function key 10</entry></row>
</tbody>
</tgroup>
</table>

<para>
The <literal>&lt;what-key&gt;</literal> function can be used to
explore keycode and symbolic names for other keys on your keyboard.
Executing this function will display information about each key
pressed, until terminated by <literal>^G</literal>.
</para>

<para>
<emphasis>key</emphasis> does not need to be enclosed in quotes unless
it contains a space (<quote>&nbsp;</quote>) or semi-colon
(<quote>;</quote>).
</para>

<para>
<emphasis>function</emphasis> specifies which action to take when
<emphasis>key</emphasis> is pressed.  For a complete list of functions,
see the <link linkend="functions">reference</link>. Note that the
<command>bind</command> expects <emphasis>function</emphasis> to be
specified without angle brackets.
</para>

<para>
The special function <literal>&lt;noop&gt;</literal> unbinds the
specified key sequence.
</para>

</sect1>

<sect1 id="charset-hook">
<title>Defining Aliases for Character Sets</title>

<para>Usage:</para>

<cmdsynopsis>
<command>charset-hook</command>
<arg choice="plain">
<replaceable class="parameter">alias</replaceable>
</arg>
<arg choice="plain">
<replaceable class="parameter">charset</replaceable>
</arg>

<command>iconv-hook<anchor id="iconv-hook"/></command>
<arg choice="plain">
<replaceable class="parameter">charset</replaceable>
</arg>
<arg choice="plain">
<replaceable class="parameter">local-charset</replaceable>
</arg>
</cmdsynopsis>

<para>
The <command>charset-hook</command> command defines an alias for a
character set.  This is useful to properly display messages which are
tagged with a character set name not known to Mutt.
</para>

<para>
The <command>iconv-hook</command> command defines a system-specific name
for a character set.  This is helpful when your systems character
conversion library insists on using strange, system-specific names for
character sets.
</para>

</sect1>

<sect1 id="folder-hook">
<title>Setting Variables Based Upon Mailbox</title>

<para>Usage:</para>

<cmdsynopsis>
<command>folder-hook</command>
<arg choice="plain">
<replaceable class="parameter">[!]regexp</replaceable>
</arg>
<arg choice="plain">
<replaceable class="parameter">command</replaceable>
</arg>
</cmdsynopsis>

<para>
It is often desirable to change settings based on which mailbox you are
reading.  The <command>folder-hook</command> command provides a method
by which you can execute any configuration command.
<emphasis>regexp</emphasis> is a regular expression specifying in which
mailboxes to execute <emphasis>command</emphasis> before loading.  If a
mailbox matches multiple <command>folder-hook</command>s, they are
executed in the order given in the <literal>.muttrc</literal>.
</para>

<para>
The regexp parameter has <link linkend="shortcuts">mailbox
shortcut</link> expansion performed on the first character.
See  <xref linkend="mailbox-hook"/> for more details.
</para>

<note>
<para>
If you use the <quote>!</quote> shortcut for <link
linkend="spoolfile">$spoolfile</link> at the beginning of the pattern,
you must place it inside of double or single quotes in order to
distinguish it from the logical <emphasis>not</emphasis> operator for
the expression.
</para>
</note>

<note>
<para>
Settings are <emphasis>not</emphasis> restored when you leave the
mailbox.  For example, a command action to perform is to change the
sorting method based upon the mailbox being read:
</para>

<screen>
folder-hook mutt "set sort=threads"</screen>

<para>
However, the sorting method is not restored to its previous value when
reading a different mailbox.  To specify a <emphasis>default</emphasis>
command, use the pattern <quote>.</quote> before other
<command>folder-hook</command>s adjusting a value on a per-folder basis
because <command>folder-hook</command>s are evaluated in the order given
in the configuration file.
</para>
</note>

<note>
<para>
The keyboard buffer will not be processed until after all hooks
are run; multiple <link linkend="push">push</link> or <link
linkend="exec">exec</link> commands will end up being processed in
reverse order.
</para>
</note>

<para>
The following example will set the <link linkend="sort">sort</link>
variable to <literal>date-sent</literal> for all folders but to
<literal>threads</literal> for all folders containing
<quote>mutt</quote> in their name.
</para>

<example id="ex-folder-sorting">
<title>Setting sort method based on mailbox name</title>
<screen>
folder-hook . "set sort=date-sent"
folder-hook mutt "set sort=threads"
</screen>
</example>

</sect1>

<sect1 id="macro">
<title>Keyboard Macros</title>

<para>Usage:</para>

<cmdsynopsis>
<command>macro</command>
<arg choice="plain">
<replaceable class="parameter">menu</replaceable>
</arg>
<arg choice="plain">
<replaceable class="parameter">key</replaceable>
</arg>
<arg choice="plain">
<replaceable class="parameter">sequence</replaceable>
</arg>
<arg choice="opt">
<replaceable class="parameter">description</replaceable>
</arg>
</cmdsynopsis>

<para>
Macros are useful when you would like a single key to perform a series
of actions.  When you press <emphasis>key</emphasis> in menu
<emphasis>menu</emphasis>, Mutt will behave as if you had typed
<emphasis>sequence</emphasis>.  So if you have a common sequence of
commands you type, you can create a macro to execute those commands with
a single key or fewer keys.
</para>

<para>
<emphasis>menu</emphasis> is the <link linkend="maps">map</link> which
the macro will be bound in.  Multiple maps may be specified by
separating multiple menu arguments by commas. Whitespace may not be used
in between the menu arguments and the commas separating them.
</para>

<para>
<emphasis>key</emphasis> and <emphasis>sequence</emphasis> are expanded
by the same rules as the <link linkend="bind">key bindings</link> with
some additions.  The first is that control characters in
<emphasis>sequence</emphasis> can also be specified as
<emphasis>^x</emphasis>.  In order to get a caret (<quote>^</quote>) you
need to use <emphasis>^^</emphasis>.  Secondly, to specify a certain key
such as <emphasis>up</emphasis> or to invoke a function directly, you
can use the format <emphasis>&lt;key name&gt;</emphasis> and
<emphasis>&lt;function name&gt;</emphasis>.  For a listing of key names
see the section on <link linkend="bind">key bindings</link>.  Functions
are listed in the <link linkend="functions">reference</link>.
</para>

<para>
The advantage with using function names directly is that the macros will
work regardless of the current key bindings, so they are not dependent
on the user having particular key definitions.  This makes them more
robust and portable, and also facilitates defining of macros in files
used by more than one user (e.g., the system Muttrc).
</para>

<para>
Optionally you can specify a descriptive text after
<emphasis>sequence</emphasis>, which is shown in the help screens if
they contain a description.
</para>

<note>
<para>
Macro definitions (if any) listed in the help screen(s), are
silently truncated at the screen width, and are not wrapped.
</para>
</note>

</sect1>

<sect1 id="color">
<title>Using Color and Mono Video Attributes</title>

<para>Usage:</para>

<cmdsynopsis>
<command>color</command>
<arg choice="plain">
<replaceable class="parameter">object</replaceable>
</arg>
<arg choice="plain">
<replaceable class="parameter">foreground</replaceable>
</arg>
<arg choice="plain">
<replaceable class="parameter">background</replaceable>
</arg>

<command>color</command>
<group choice="req">
<arg choice="plain">
<option>header</option>
</arg>
<arg choice="plain">
<option>body</option>
</arg>
</group>
<arg choice="plain">
<replaceable class="parameter">foreground</replaceable>
</arg>
<arg choice="plain">
<replaceable class="parameter">background</replaceable>
</arg>
<arg choice="plain">
<replaceable class="parameter">regexp</replaceable>
</arg>

<command>color</command>
<arg choice="plain">
<option><emphasis>index-object</emphasis></option>
</arg>
<arg choice="plain">
<replaceable class="parameter">foreground</replaceable>
</arg>
<arg choice="plain">
<replaceable class="parameter">background</replaceable>
</arg>
<arg choice="plain">
<replaceable class="parameter">pattern</replaceable>
</arg>

<command>uncolor</command>
<group choice="req">
<arg choice="plain">
<option><emphasis>index-object</emphasis></option>
</arg>
<arg choice="plain">
<option>header</option>
</arg>
<arg choice="plain">
<option>body</option>
</arg>
</group>
<group choice="req">
<arg choice="plain">
<replaceable>*</replaceable>
</arg>
<arg choice="plain" rep="repeat">
<replaceable>pattern</replaceable>
</arg>
</group>
</cmdsynopsis>

<para>
If your terminal supports color, you can spice up Mutt by creating your
own color scheme.  To define the color of an object (type of
information), you must specify both a foreground color
<emphasis>and</emphasis> a background color (it is not possible to only
specify one or the other).
</para>

<para>
<emphasis>header</emphasis> and <emphasis>body</emphasis> match
<emphasis>regexp</emphasis> in the header/body of a message,
<emphasis>index-object</emphasis> can match <emphasis>pattern</emphasis>
(see <xref linkend="patterns"/>) in the message index. Note that IMAP
server-side searches (=b, =B, =h) are not supported for color index
patterns.
</para>

<para>
<emphasis>object</emphasis> can be one of:
</para>

<itemizedlist>
<listitem><para>attachment</para></listitem>
<listitem><para>bold (highlighting bold patterns in the body of messages)</para></listitem>
<listitem><para>error (error messages printed by Mutt)</para></listitem>
<listitem><para>hdrdefault (default color of the message header in the pager)</para></listitem>
<listitem><para>index_author (color of the author name in the index, uses <emphasis>pattern</emphasis>)</para></listitem>
<listitem><para>index_collapsed (the number of messages in a collapsed thread in the index)</para></listitem>
<listitem><para>index_date (color of the date field in the index)</para></listitem>
<listitem><para>index_flags (color of the message flags in the index)</para></listitem>
<listitem><para>index_label (color of the message label in the index)</para></listitem>
<listitem><para>index_number (color of the message number in the index)</para></listitem>
<listitem><para>index_size (color of the message size and line number in the index)</para></listitem>
<listitem><para>index_subject (color of the subject in the index, uses <emphasis>pattern</emphasis>)</para></listitem>
<listitem><para>indicator (arrow or bar used to indicate the current item in a menu)</para></listitem>
<listitem><para>markers (the <quote>+</quote> markers at the beginning of wrapped lines in the pager)</para></listitem>
<listitem><para>message (informational messages)</para></listitem>
<listitem><para>normal</para></listitem>
<listitem><para><link linkend="progress">progress</link> (visual progress bar)</para></listitem>
<listitem><para>prompt</para></listitem>
<listitem><para>quoted (text matching <link linkend="quote-regexp">$quote_regexp</link> in the body of a message)</para></listitem>
<listitem><para>quoted1, quoted2, ..., quoted<emphasis>N</emphasis> (higher levels of quoting)</para></listitem>
<listitem><para>search (highlighting of words in the pager)</para></listitem>
<listitem><para>signature</para></listitem><listitem><para>status (mode lines used to display info about the mailbox or message)</para></listitem>
<listitem><para>tilde (the <quote>~</quote> used to pad blank lines in the pager)</para></listitem>
<listitem><para>tree (thread tree drawn in the message index and attachment menu)</para></listitem>
<listitem><para>underline (highlighting underlined patterns in the body of messages)</para></listitem>
</itemizedlist>

<para>
<emphasis>index-object</emphasis> can be one of the following:
</para>

<itemizedlist>
<listitem><para>index (default highlighting of the entire index line, uses <emphasis>pattern</emphasis>)</para></listitem>
<listitem><para>index_date (the date field)</para></listitem>
<listitem><para>index_flags (the message flags, %S %Z, uses <emphasis>pattern</emphasis>)</para></listitem>
<listitem><para>index_number (the message number, %C)</para></listitem>
<listitem><para>index_collapsed (the number of messages in a collapsed thread, %M)</para></listitem>
<listitem><para>index_author (the author name, %A %a %F %L %n, uses <emphasis>pattern</emphasis>)</para></listitem>
<listitem><para>index_subject (the subject, %s, uses <emphasis>pattern</emphasis>)</para></listitem>
<listitem><para>index_size (the message size, %c %l)</para></listitem>
<listitem><para>index_label (the message label, %y %Y)</para></listitem>
<listitem><para>index_tags (the transformed message tags, %g)</para></listitem>
<listitem><para>index_tag (an individual message tag, %G, uses <emphasis>pattern / tag name</emphasis>)</para></listitem>
</itemizedlist>

<para>
<emphasis>foreground</emphasis> and <emphasis>background</emphasis> can
be one of the following:
</para>

<itemizedlist>
<listitem><para>white</para></listitem>
<listitem><para>black</para></listitem>
<listitem><para>green</para></listitem>
<listitem><para>magenta</para></listitem>
<listitem><para>blue</para></listitem>
<listitem><para>cyan</para></listitem>
<listitem><para>yellow</para></listitem>
<listitem><para>red</para></listitem>
<listitem><para>default</para></listitem>
<listitem><para>color<emphasis>x</emphasis></para>
</listitem>
</itemizedlist>

<para>
<emphasis>foreground</emphasis> can optionally be prefixed with the
keyword <literal>bright</literal> to make the foreground color boldfaced
(e.g., <literal>brightred</literal>).
</para>

<para>
If your terminal supports it, the special keyword
<emphasis>default</emphasis> can be used as a transparent color.  The
value <emphasis>brightdefault</emphasis> is also valid.  If Mutt is
linked against the <emphasis>S-Lang</emphasis> library, you also need to
set the <literal>$COLORFGBG</literal> environment variable to the
default colors of your terminal for this to work; for example (for
Bourne-like shells):
</para>

<screen>
set COLORFGBG="green;black"
export COLORFGBG
</screen>

<note>
<para>
The <emphasis>S-Lang</emphasis> library requires you to use the
<emphasis>lightgray</emphasis> and <emphasis>brown</emphasis> keywords
instead of <emphasis>white</emphasis> and <emphasis>yellow</emphasis>
when setting this variable.
</para>
</note>

<note>
<para>
The <command>uncolor</command> command can be applied to the index,
header and body objects only.  It removes entries from the list. You
<emphasis>must</emphasis> specify the same pattern specified in the
<command>color</command> command for it to be removed.  The pattern
<quote>*</quote> is a special token which means to clear the color list
of all entries.
</para>
</note>

<para>
Mutt also recognizes the keywords <emphasis>color0</emphasis>,
<emphasis>color1</emphasis>, ...,
<emphasis>color</emphasis><emphasis>N-1</emphasis>
(<emphasis>N</emphasis> being the number of colors supported by your
terminal).  This is useful when you remap the colors for your display
(for example by changing the color associated with
<emphasis>color2</emphasis> for your xterm), since color names may then
lose their normal meaning.
</para>

<anchor id="mono"/>
<para>
If your terminal does not support color, it is still possible change the
video attributes through the use of the <quote>mono</quote>
command. Usage:
</para>

<cmdsynopsis>
<command>mono</command>
<arg choice="plain">
<replaceable class="parameter">object</replaceable>
</arg>
<arg choice="plain">
<replaceable class="parameter">attribute</replaceable>
</arg>

<command>mono</command>
<group choice="req">
<arg choice="plain">
<option>header</option>
</arg>
<arg choice="plain">
<option>body</option>
</arg>
</group>
<arg choice="plain">
<replaceable class="parameter">attribute</replaceable>
</arg>
<arg choice="plain">
<replaceable class="parameter">regexp</replaceable>
</arg>

<command>mono</command>
<arg choice="plain">
<option>index</option>
</arg>
<arg choice="plain">
<replaceable class="parameter">attribute</replaceable>
</arg>
<arg choice="plain">
<replaceable class="parameter">pattern</replaceable>
</arg>

<command>unmono</command>
<group choice="req">
<arg choice="plain">
<option><emphasis>index-object</emphasis></option>
</arg>
<arg choice="plain">
<option>header</option>
</arg>
<arg choice="plain">
<option>body</option>
</arg>
</group>
<group choice="req">
<arg choice="plain">
<replaceable>*</replaceable>
</arg>
<arg choice="plain" rep="repeat">
<replaceable>pattern</replaceable>
</arg>
</group>
</cmdsynopsis>

<para>
For <emphasis>object</emphasis>, see the <command>color</command>
command. <emphasis>attribute</emphasis> can be one of the following:
</para>

<itemizedlist>
<listitem><para>none</para></listitem>
<listitem><para>bold</para></listitem>
<listitem><para>underline</para></listitem>
<listitem><para>reverse</para></listitem>
<listitem><para>standout</para></listitem>
</itemizedlist>

</sect1>

<sect1 id="msg-hdr-display">
<title>Message Header Display</title>

<sect2 id="hdr-folding">
<title>Header Display</title>

<para>
When displaying a message in the pager, Mutt folds long header lines at
<link linkend="wrap">$wrap</link> columns. Though there're precise rules
about where to break and how, Mutt always folds headers using a tab for
readability. (Note that the sending side is not affected by this, Mutt
tries to implement standards compliant folding.)
</para>

</sect2>

<sect2 id="ignore">
<title>Selecting Headers</title>

<para>Usage:</para>

<cmdsynopsis>
<command>ignore</command>
<arg choice="plain">
<replaceable class="parameter">pattern</replaceable>
</arg>
<arg choice="opt" rep="repeat">
<replaceable class="parameter">pattern</replaceable>
</arg>

<command>unignore</command>
<group choice="req">
<arg choice="plain">
<replaceable>*</replaceable>
</arg>
<arg choice="plain" rep="repeat">
<replaceable>pattern</replaceable>
</arg>
</group>
</cmdsynopsis>

<para>
Messages often have many header fields added by automatic processing
systems, or which may not seem useful to display on the screen.  This
command allows you to specify header fields which you don't normally
want to see in the pager.
</para>

<para>
You do not need to specify the full header field name.  For example,
<quote>ignore content-</quote> will ignore all header fields that begin
with the pattern <quote>content-</quote>. <quote>ignore *</quote> will
ignore all headers.
</para>

<para>
To remove a previously added token from the list, use the
<quote>unignore</quote> command.  The <quote>unignore</quote> command
will make Mutt display headers with the given pattern.  For example, if
you do <quote>ignore x-</quote> it is possible to <quote>unignore
x-mailer</quote>.
</para>

<para>
<quote>unignore *</quote> will remove all tokens from the ignore list.
</para>

<example id="ex-header-weeding">
<title>Header weeding</title>
<screen>
<emphasis role="comment"># Sven's draconian header weeding</emphasis>
ignore *
unignore from date subject to cc
unignore organization organisation x-mailer: x-newsreader: x-mailing-list:
unignore posted-to:
</screen>
</example>

</sect2>

<sect2 id="hdr-order">
<title>Ordering Displayed Headers</title>

<para>Usage:</para>

<cmdsynopsis>
<command>hdr_order</command>
<arg choice="plain">
<replaceable class="parameter">header</replaceable>
</arg>
<arg choice="opt" rep="repeat">
<replaceable class="parameter">header</replaceable>
</arg>

<command>unhdr_order</command>
<group choice="req">
<arg choice="plain">
<replaceable>*</replaceable>
</arg>
<arg choice="plain" rep="repeat">
<replaceable>header</replaceable>
</arg>
</group>
</cmdsynopsis>

<para>
With the <command>hdr_order</command> command you can specify an order
in which Mutt will attempt to present these headers to you when viewing
messages.
</para>

<para>
<quote><command>unhdr_order</command> *</quote> will clear all previous
headers from the order list, thus removing the header order effects set
by the system-wide startup file.
</para>

<example id="ex-hdr-order">
<title>Configuring header display order</title>
<screen>
hdr_order From Date: From: To: Cc: Subject:
</screen>
</example>

</sect2>
</sect1>

<sect1 id="alternates">
<title>Alternative Addresses</title>

<para>Usage:</para>

<cmdsynopsis>
<command>alternates</command>
<arg choice="opt" rep="repeat">
<option>-group</option>
<replaceable>name</replaceable>
</arg>
<arg choice="plain">
<replaceable>regexp</replaceable>
</arg>
<arg choice="opt" rep="repeat">
<replaceable>regexp</replaceable>
</arg>

<command>unalternates</command>
<arg choice="opt" rep="repeat">
<option>-group</option>
<replaceable>name</replaceable>
</arg>
<group choice="req">
<arg choice="plain">
<replaceable>*</replaceable>
</arg>
<arg choice="plain" rep="repeat">
<replaceable>regexp</replaceable>
</arg>
</group>
</cmdsynopsis>

<para>
With various functions, Mutt will treat messages differently, depending
on whether you sent them or whether you received them from someone else.
For instance, when replying to a message that you sent to a different
party, Mutt will automatically suggest to send the response to the
original message's recipients &mdash; responding to yourself won't make
much sense in many cases.  (See <link
linkend="reply-to">$reply_to</link>.)
</para>

<para>
Many users receive e-mail under a number of different addresses. To
fully use Mutt's features here, the program must be able to recognize
what e-mail addresses you receive mail under. That's the purpose of the
<command>alternates</command> command: It takes a list of regular
expressions, each of which can identify an address under which you
receive e-mail.
</para>

<para>
As addresses are matched using regular expressions and not exact strict
comparisons, you should make sure you specify your addresses as precise
as possible to avoid mismatches. For example, if you specify:
</para>

<screen>
alternates user@example
</screen>

<para>
Mutt will consider <quote><literal>some-user@example</literal></quote>
as being your address, too which may not be desired. As a solution, in
such cases addresses should be specified as:
</para>

<screen>
alternates '^user@example$'
</screen>

<para>
The <literal>-group</literal> flag causes all of the subsequent regular
expressions to be added to the named group.
</para>

<para>
The <command>unalternates</command> command can be used to write
exceptions to <command>alternates</command> patterns. If an address
matches something in an <command>alternates</command> command, but you
nonetheless do not think it is from you, you can list a more precise
pattern under an <command>unalternates</command> command.
</para>

<para>
To remove a regular expression from the <command>alternates</command>
list, use the <command>unalternates</command> command with exactly the
same <emphasis>regexp</emphasis>.  Likewise, if the
<emphasis>regexp</emphasis> for an <command>alternates</command> command
matches an entry on the <command>unalternates</command> list, that
<command>unalternates</command> entry will be removed. If the
<emphasis>regexp</emphasis> for <command>unalternates</command> is
<quote>*</quote>, <emphasis>all entries</emphasis> on
<command>alternates</command> will be removed.
</para>

</sect1>

<sect1 id="lists">
<title>Mailing Lists</title>

<anchor id="subscribe"/>
<para>Usage:</para>

<cmdsynopsis>
<command>lists</command>
<arg choice="opt" rep="repeat">
<option>-group</option>
<replaceable class="parameter">name</replaceable>
</arg>
<arg choice="plain">
<replaceable class="parameter">regexp</replaceable>
</arg>
<arg choice="opt" rep="repeat">
<replaceable class="parameter">regexp</replaceable>
</arg>

<command>unlists</command>
<group choice="req">
<arg choice="plain">
<replaceable class="parameter">*</replaceable>
</arg>
<arg choice="plain" rep="repeat">
<replaceable class="parameter">regexp</replaceable>
</arg>
</group>

<command>subscribe</command>
<arg choice="opt" rep="repeat">
<option>-group</option>
<replaceable class="parameter">name</replaceable>
</arg>
<arg choice="plain">
<replaceable class="parameter">regexp</replaceable>
</arg>
<arg choice="opt" rep="repeat">
<replaceable class="parameter">regexp</replaceable>
</arg>

<command>unsubscribe</command>
<group choice="req">
<arg choice="plain">
<replaceable class="parameter">*</replaceable>
</arg>
<arg choice="plain" rep="repeat">
<replaceable class="parameter">regexp</replaceable>
</arg>
</group>
</cmdsynopsis>

<para>
Mutt has a few nice features for <link linkend="using-lists">handling
mailing lists</link>.  In order to take advantage of them, you must
specify which addresses belong to mailing lists, and which mailing lists
you are subscribed to. Mutt also has limited support for auto-detecting
mailing lists: it supports parsing <literal>mailto:</literal> links in
the common <literal>List-Post:</literal> header which has the same
effect as specifying the list address via the <command>lists</command>
command (except the group feature). Once you have done this, the <link
linkend="list-reply"><literal>&lt;list-reply&gt;</literal></link>
function will work for all known lists.  Additionally, when you send a
message to a subscribed list, Mutt will add a Mail-Followup-To header to
tell other users' mail user agents not to send copies of replies to your
personal address.
</para>

<note>
<para>
The Mail-Followup-To header is a non-standard extension which is not
supported by all mail user agents.  Adding it is not bullet-proof
against receiving personal CCs of list messages.  Also note that the
generation of the Mail-Followup-To header is controlled by the <link
linkend="followup-to">$followup_to</link> configuration variable since
it's common practice on some mailing lists to send Cc upon replies
(which is more a group- than a list-reply).
</para>
</note>

<para>
More precisely, Mutt maintains lists of patterns for the addresses of
known and subscribed mailing lists.  Every subscribed mailing list is
known. To mark a mailing list as known, use the <command>list</command>
command.  To mark it as subscribed, use <command>subscribe</command>.
</para>

<para>
You can use regular expressions with both commands. To mark all messages
sent to a specific bug report's address on Debian's bug tracking system
as list mail, for instance, you could say
</para>

<screen>
subscribe [0-9]+.*@bugs.debian.org</screen>

<para>
as it's often sufficient to just give a portion of the list's e-mail
address.
</para>

<para>
Specify as much of the address as you need to to remove ambiguity.  For
example, if you've subscribed to the Mutt mailing list, you will receive
mail addressed to <literal>mutt-users@mutt.org</literal>.  So, to tell
Mutt that this is a mailing list, you could add <literal>lists
mutt-users@</literal> to your initialization file.  To tell Mutt that
you are subscribed to it, add <literal><command>subscribe</command>
mutt-users</literal> to your initialization file instead.  If you also
happen to get mail from someone whose address is
<literal>mutt-users@example.com</literal>, you could use
<literal><command>lists</command> ^mutt-users@mutt\\.org$</literal> or
<literal><command>subscribe</command> ^mutt-users@mutt\\.org$</literal>
to match only mail from the actual list.
</para>

<para>
The <literal>-group</literal> flag adds all of the subsequent regular
expressions to the named <link linkend="addrgroup">address group</link>
in addition to adding to the specified address list.
</para>

<para>
The <quote>unlists</quote> command is used to remove a token from the
list of known and subscribed mailing-lists. Use <quote>unlists *</quote>
to remove all tokens.
</para>

<para>
To remove a mailing list from the list of subscribed mailing lists, but
keep it on the list of known mailing lists, use
<command>unsubscribe</command>.
</para>

</sect1>

<sect1 id="mbox-hook">
<title>Using Multiple Spool Mailboxes</title>

<para>Usage:</para>

<cmdsynopsis>
<command>mbox-hook</command>
<arg choice="plain">
<replaceable class="parameter">[!]regexp</replaceable>
</arg>
<arg choice="plain">
<replaceable class="parameter">mailbox</replaceable>
</arg>
</cmdsynopsis>

<para>
This command is used to move read messages from a specified mailbox to a
different mailbox automatically when you quit or change folders.
<emphasis>regexp</emphasis> is a regular expression specifying the
mailbox to treat as a <quote>spool</quote> mailbox and
<emphasis>mailbox</emphasis> specifies where mail should be saved when
read.
</para>

<para>
The regexp parameter has <link linkend="shortcuts">mailbox
shortcut</link> expansion performed on the first character.
See  <xref linkend="mailbox-hook"/> for more details.
</para>

<para>
Unlike some of the other <emphasis>hook</emphasis> commands, only the
<emphasis>first</emphasis> matching regexp is used (it is not possible
to save read mail in more than a single mailbox).
</para>

</sect1>

<sect1 id="mailboxes">
<title>Monitoring Incoming Mail</title>

<para>Usage:</para>

<cmdsynopsis>
<command>mailboxes</command>
<arg choice="plain">
<replaceable class="parameter">mailbox</replaceable>
</arg>
<arg choice="opt" rep="repeat">
<replaceable class="parameter">mailbox</replaceable>
</arg>

<command>unmailboxes</command>
<group choice="req">
<arg choice="plain">
<replaceable class="parameter">*</replaceable>
</arg>
<arg choice="plain" rep="repeat">
<replaceable class="parameter">mailbox</replaceable>
</arg>
</group>
</cmdsynopsis>

<para>
This command specifies folders which can receive mail and which will be
checked for new messages periodically.
</para>

<para>
<emphasis>folder</emphasis> can either be a local file or directory
(Mbox/Mmdf or Maildir/Mh). If Mutt was built with POP and/or IMAP
support, <emphasis>folder</emphasis> can also be a POP/IMAP folder
URL. The URL syntax is described in <xref linkend="url-syntax"/>, POP
and IMAP are described in <xref linkend="pop"/> and <xref
linkend="imap"/> respectively.
</para>

<para>
Mutt provides a number of advanced features for handling (possibly many)
folders and new mail within them, please refer to <xref
linkend="new-mail"/> for details (including in what situations and how
often Mutt checks for new mail).
</para>

<para>
The <quote>unmailboxes</quote> command is used to remove a token from
the list of folders which receive mail. Use <quote>unmailboxes *</quote>
to remove all tokens.
</para>

<note>
<para>
The folders in the <command>mailboxes</command> command are resolved
when the command is executed, so if these names contain <link
linkend="shortcuts">shortcut characters</link> (such as <quote>=</quote>
and <quote>!</quote>), any variable definition that affects these
characters (like <link linkend="folder">$folder</link> and <link
linkend="spoolfile">$spoolfile</link>) should be set before the
<command>mailboxes</command> command. If none of these shortcuts are
used, a local path should be absolute as otherwise Mutt tries to find it
relative to the directory from where Mutt was started which may not
always be desired.
</para>
</note>

</sect1>

<sect1 id="my-hdr">
<title>User-Defined Headers</title>

<para>Usage:</para>

<cmdsynopsis>
<command>my_hdr</command>
<arg choice="plain">
<replaceable class="parameter">string</replaceable>
</arg>

<command>unmy_hdr</command>
<group choice="req">
<arg choice="plain">
<replaceable class="parameter">*</replaceable>
</arg>
<arg choice="plain" rep="repeat">
<replaceable class="parameter">field</replaceable>
</arg>
</group>
</cmdsynopsis>

<para>
The <command>my_hdr</command> command allows you to create your own
header fields which will be added to every message you send and appear
in the editor if <link linkend="edit-headers">$edit_headers</link> is
set.
</para>

<para>
For example, if you would like to add an <quote>Organization:</quote>
header field to all of your outgoing messages, you can put the command
something like shown in <xref linkend="ex-my-hdr"/> in your
<literal>.muttrc</literal>.
</para>

<example id="ex-my-hdr">
<title>Defining custom headers</title>
<screen>
my_hdr Organization: A Really Big Company, Anytown, USA
</screen>
</example>

<note>
<para>
Space characters are <emphasis>not</emphasis> allowed between the
keyword and the colon (<quote>:</quote>). The standard for electronic
mail (RFC2822) says that space is illegal there, so Mutt enforces the
rule.
</para>
</note>

<para>
If you would like to add a header field to a single message, you should
either set the <link linkend="edit-headers">$edit_headers</link>
variable, or use the <literal>&lt;edit-headers&gt;</literal> function
(default: <quote>E</quote>) in the compose menu so that you can edit the
header of your message along with the body.
</para>

<para>
To remove user defined header fields, use the
<command>unmy_hdr</command> command. You may specify an asterisk
(<quote>*</quote>) to remove all header fields, or the fields to
remove. For example, to remove all <quote>To</quote> and
<quote>Cc</quote> header fields, you could use:
</para>

<screen>
unmy_hdr to cc
</screen>

</sect1>

<sect1 id="save-hook">
<title>Specify Default Save Mailbox</title>

<para>Usage:</para>

<cmdsynopsis>
<command>save-hook</command>
<arg choice="plain">
<replaceable class="parameter">[!]pattern</replaceable>
</arg>
<arg choice="plain">
<replaceable class="parameter">mailbox</replaceable>
</arg>
</cmdsynopsis>

<para>
This command is used to override the default mailbox used when saving
messages. <emphasis>mailbox</emphasis> will be used as the default if
the message matches <emphasis>pattern</emphasis>, see <xref
linkend="pattern-hook"/> for information on the exact format.
</para>

<para>
To provide more flexibility and good defaults, Mutt applies the expandos
of <link linkend="index-format">$index_format</link> to
<emphasis>mailbox</emphasis> after it was expanded.
</para>

<example id="ex-save-hook-exando">
<title>Using %-expandos in <command>save-hook</command></title>
<screen>
<emphasis role="comment"># default: save all to ~/Mail/&lt;author name&gt;</emphasis>
save-hook . ~/Mail/%F

<emphasis role="comment"># save from me@turing.cs.hmc.edu and me@cs.hmc.edu to $folder/elkins</emphasis>
save-hook me@(turing\\.)?cs\\.hmc\\.edu$ +elkins

<emphasis role="comment"># save from aol.com to $folder/spam</emphasis>
save-hook aol\\.com$ +spam
</screen>
</example>

<para>
Also see the <link
linkend="fcc-save-hook"><command>fcc-save-hook</command></link> command.
</para>

</sect1>

<sect1 id="fcc-hook">
<title>Specify Default Fcc: Mailbox When Composing</title>

<para>Usage:</para>

<cmdsynopsis>
<command>fcc-hook</command>
<arg choice="plain">
<replaceable class="parameter">[!]pattern</replaceable>
</arg>
<arg choice="plain">
<replaceable class="parameter">mailbox</replaceable>
</arg>
</cmdsynopsis>

<para>
This command is used to save outgoing mail in a mailbox other than <link
linkend="record">$record</link>.  Mutt searches the initial list of
message recipients for the first matching <emphasis>pattern</emphasis>
and uses <emphasis>mailbox</emphasis> as the default Fcc: mailbox.  If
no match is found the message will be saved to <link
linkend="record">$record</link> mailbox.
</para>

<para>
To provide more flexibility and good defaults, Mutt applies the
expandos of <link linkend="index-format">$index_format</link> to
<emphasis>mailbox</emphasis> after it was expanded.
</para>

<para>
See <xref linkend="pattern-hook"/> for information on the exact format
of <emphasis>pattern</emphasis>.
</para>

<screen>fcc-hook [@.]aol\\.com$ +spammers</screen>

<para>
...will save a copy of all messages going to the aol.com domain to the
`+spammers' mailbox by default.  Also see the <link
linkend="fcc-save-hook"><command>fcc-save-hook</command></link> command.
</para>

</sect1>

<sect1 id="fcc-save-hook">
<title>Specify Default Save Filename and Default Fcc: Mailbox at Once</title>

<para>Usage:</para>

<cmdsynopsis>
<command>fcc-save-hook</command>
<arg choice="plain">
<replaceable class="parameter">[!]pattern</replaceable>
</arg>
<arg choice="plain">
<replaceable class="parameter">mailbox</replaceable>
</arg>
</cmdsynopsis>

<para>
This command is a shortcut, equivalent to doing both a <link
linkend="fcc-hook"><command>fcc-hook</command></link> and a <link
linkend="save-hook"><command>save-hook</command></link> with its
arguments, including %-expansion on <emphasis>mailbox</emphasis>
according to <link linkend="index-format">$index_format</link>.
</para>

</sect1>

<sect1 id="send-hook">
<title>Change Settings Based Upon Message Recipients</title>

<anchor id="reply-hook"/>
<anchor id="send2-hook"/>

<para>Usage:</para>

<cmdsynopsis>
<command>reply-hook</command>
<arg choice="plain">
<replaceable class="parameter">[!]pattern</replaceable>
</arg>
<arg choice="plain">
<replaceable class="parameter">command</replaceable>
</arg>

<command>send-hook</command>
<arg choice="plain">
<replaceable class="parameter">[!]pattern</replaceable>
</arg>
<arg choice="plain">
<replaceable class="parameter">command</replaceable>
</arg>

<command>send2-hook</command>
<arg choice="plain">
<replaceable class="parameter">[!]pattern</replaceable>
</arg>
<arg choice="plain">
<replaceable class="parameter">command</replaceable>
</arg>
</cmdsynopsis>

<para>
These commands can be used to execute arbitrary configuration commands
based upon recipients of the message.  <emphasis>pattern</emphasis> is
used to match the message, see <xref linkend="pattern-hook"/> for
details. <emphasis>command</emphasis> is executed when
<emphasis>pattern</emphasis> matches.
</para>

<para>
<command>reply-hook</command> is matched against the message you are
<emphasis>replying to</emphasis>, instead of the message you are
<emphasis>sending</emphasis>.  <command>send-hook</command> is matched
against all messages, both <emphasis>new</emphasis> and
<emphasis>replies</emphasis>.
</para>

<note>
<para>
<command>reply-hook</command>s are matched <emphasis>before</emphasis> the
<command>send-hook</command>, <emphasis>regardless</emphasis> of the order
specified in the user's configuration file.  However, you can inhibit
<command>send-hook</command> in the reply case by using the pattern
<literal>'! ~Q'</literal> (<emphasis>not replied</emphasis>, see
<xref linkend="pattern-hook"/>) in the <command>send-hook</command> to tell
when <command>reply-hook</command> have been executed.
</para>
</note>

<para>
<command>send2-hook</command> is matched every time a message is
changed, either by editing it, or by using the compose menu to change
its recipients or subject.  <command>send2-hook</command> is executed
after <command>send-hook</command>, and can, e.g., be used to set
parameters such as the <link linkend="sendmail">$sendmail</link>
variable depending on the message's sender address.
</para>

<para>
For each type of <command>send-hook</command> or
<command>reply-hook</command>, when multiple matches occur, commands are
executed in the order they are specified in the
<literal>.muttrc</literal> (for that type of hook).
</para>

<para>
Example: <literal><command>send-hook</command> mutt
"<command>set</command> mime_forward signature=''"</literal>
</para>

<para>
Another typical use for this command is to change the values of the
<link linkend="attribution">$attribution</link>, <link
linkend="signature">$signature</link> and <link
linkend="locale">$locale</link> variables in order to change the
language of the attributions and signatures based upon the recipients.
</para>

<note>
<para>
<command>send-hook</command>'s are only executed once after getting the
initial list of recipients.  Adding a recipient after replying or
editing the message will not cause any <command>send-hook</command> to
be executed, similarly if <link linkend="autoedit">$autoedit</link> is
set (as then the initial list of recipients is empty). Also note that
<link linkend="my-hdr"><command>my_hdr</command></link> commands which
modify recipient headers, or the message's subject, don't have any
effect on the current message when executed from a
<command>send-hook</command>.
</para>
</note>

</sect1>

<sect1 id="message-hook">
<title>Change Settings Before Formatting a Message</title>

<para>Usage:</para>

<cmdsynopsis>
<command>message-hook</command>
<arg choice="plain">
<replaceable class="parameter">[!]pattern</replaceable>
</arg>
<arg choice="plain">
<replaceable class="parameter">command</replaceable>
</arg>
</cmdsynopsis>

<para>
This command can be used to execute arbitrary configuration commands
before viewing or formatting a message based upon information about the
message.  <emphasis>command</emphasis> is executed if the
<emphasis>pattern</emphasis> matches the message to be displayed. When
multiple matches occur, commands are executed in the order they are
specified in the <literal>.muttrc</literal>.
</para>

<para>
See <xref linkend="pattern-hook"/> for information on the exact format
of <emphasis>pattern</emphasis>.
</para>

<para>
Example:
</para>

<screen>
message-hook ~A 'set pager=builtin'
message-hook '~f freshmeat-news' 'set pager="less \"+/^  subject: .*\""'
</screen>

</sect1>

<sect1 id="crypt-hook">
<title>Choosing the Cryptographic Key of the Recipient</title>

<para>Usage:</para>

<cmdsynopsis>
<command>crypt-hook</command>
<arg choice="plain">
<replaceable class="parameter">regexp</replaceable>
</arg>
<arg choice="plain">
<replaceable class="parameter">keyid</replaceable>
</arg>
</cmdsynopsis>

<para>
When encrypting messages with PGP/GnuPG or OpenSSL, you may want to
associate a certain key with a given e-mail address automatically,
either because the recipient's public key can't be deduced from the
destination address, or because, for some reasons, you need to override
the key Mutt would normally use.  The <command>crypt-hook</command>
command provides a method by which you can specify the ID of the public
key to be used when encrypting messages to a certain recipient.
You may use multiple crypt-hooks with the same regexp; multiple
matching crypt-hooks result in the use of multiple keyids for
a recipient.  During key selection, Mutt will confirm whether each
crypt-hook is to be used (unless the <link
linkend="crypt-confirmhook">$crypt_confirmhook</link> option is unset).
If all crypt-hooks for a recipient are declined, Mutt will use the
original recipient address for key selection instead.
</para>

<para>
The meaning of <emphasis>keyid</emphasis> is to be taken broadly in this
context: You can either put a numerical key ID or fingerprint here, an
e-mail address, or even just a real name.
</para>

</sect1>

<sect1 id="push">
<title>Adding Key Sequences to the Keyboard Buffer</title>

<para>Usage:</para>

<cmdsynopsis>
<command>push</command>
<arg choice="plain">
<replaceable class="parameter">string</replaceable>
</arg>
</cmdsynopsis>

<para>
This command adds the named string to the beginning of the keyboard buffer. The string
may contain control characters, key names and function names like the
sequence string in the <link linkend="macro">macro</link> command. You
may use it to automatically run a sequence of commands at startup, or
when entering certain folders. For example, <xref
linkend="ex-folder-hook-push"/> shows how to automatically collapse all
threads when entering a folder.
</para>

<example id="ex-folder-hook-push">
<title>Embedding <command>push</command> in <command>folder-hook</command></title>
<screen>
folder-hook . 'push &lt;collapse-all&gt;'
</screen>
</example>

<para>
For using functions like shown in the example, it's important to use
angle brackets (<quote>&lt;</quote> and <quote>&gt;</quote>) to make
Mutt recognize the input as a function name. Otherwise it will simulate
individual just keystrokes, i.e. <quote><literal>push
collapse-all</literal></quote> would be interpreted as if you had typed
<quote>c</quote>, followed by <quote>o</quote>, followed by
<quote>l</quote>, ..., which is not desired and may lead to very
unexpected behavior.
</para>

<para>
Keystrokes can be used, too, but are less portable because of
potentially changed key bindings. With default bindings, this is
equivalent to the above example:
</para>

<screen>
folder-hook . 'push \eV'
</screen>

<para>
because it simulates that Esc+V was pressed (which is the default
binding of <literal>&lt;collapse-all&gt;</literal>).
</para>

</sect1>

<sect1 id="exec">
<title>Executing Functions</title>

<para>Usage:</para>

<cmdsynopsis>
<command>exec</command>
<arg choice="plain">
<replaceable class="parameter">function</replaceable>
</arg>
<arg choice="opt" rep="repeat">
<replaceable class="parameter">function</replaceable>
</arg>
</cmdsynopsis>

<para>
This command can be used to execute any function. Functions are listed
in the <link linkend="functions">function reference</link>.
<quote><command>exec</command> <literal>function</literal></quote> is
equivalent to <quote><literal>push &lt;function&gt;</literal></quote>.
</para>

</sect1>

<sect1 id="score-command">
<title>Message Scoring</title>

<para>Usage:</para>

<cmdsynopsis>
<command>score</command>
<arg choice="plain">
<replaceable class="parameter">pattern</replaceable>
</arg>
<arg choice="plain">
<replaceable class="parameter">value</replaceable>
</arg>

<command>unscore</command>
<group choice="req">
<arg choice="plain">
<replaceable class="parameter">*</replaceable>
</arg>
<arg choice="plain" rep="repeat">
<replaceable class="parameter">pattern</replaceable>
</arg>
</group>
</cmdsynopsis>

<para>
The <command>score</command> commands adds <emphasis>value</emphasis> to
a message's score if <emphasis>pattern</emphasis> matches it.
<emphasis>pattern</emphasis> is a string in the format described in the
<link linkend="patterns">patterns</link> section (note: For efficiency
reasons, patterns which scan information not available in the index,
such as <literal>~b</literal>, <literal>~B</literal> or
<literal>~h</literal>, may not be used).  <emphasis>value</emphasis> is
a positive or negative integer.  A message's final score is the sum
total of all matching <command>score</command> entries.  However, you
may optionally prefix <emphasis>value</emphasis> with an equal sign
(<quote>=</quote>) to cause evaluation to stop at a particular entry if
there is a match.  Negative final scores are rounded up to 0.
</para>

<para>
The <command>unscore</command> command removes score entries from the
list.  You <emphasis>must</emphasis> specify the same pattern specified
in the <command>score</command> command for it to be removed.  The
pattern <quote>*</quote> is a special token which means to clear the
list of all score entries.
</para>

</sect1>

<sect1 id="spam">
<title>Spam Detection</title>

<para>Usage:</para>

<cmdsynopsis>
<command>spam</command>
<arg choice="plain">
<replaceable class="parameter">pattern</replaceable>
</arg>
<arg choice="plain">
<replaceable class="parameter">format</replaceable>
</arg>

<command>nospam</command>
<group choice="req">
<arg choice="plain">
<replaceable class="parameter">*</replaceable>
</arg>
<arg choice="plain">
<replaceable class="parameter">pattern</replaceable>
</arg>
</group>
</cmdsynopsis>

<para>
Mutt has generalized support for external spam-scoring filters.  By
defining your spam patterns with the <command>spam</command> and
<literal>nospam</literal> commands, you can <emphasis>limit</emphasis>,
<emphasis>search</emphasis>, and <emphasis>sort</emphasis> your mail
based on its spam attributes, as determined by the external filter. You
also can display the spam attributes in your index display using the
<literal>%H</literal> selector in the <link
linkend="index-format">$index_format</link> variable. (Tip: try
<literal>%?H?[%H] ?</literal> to display spam tags only when they are
defined for a given message.)
</para>

<para>
Your first step is to define your external filter's spam patterns using
the <command>spam</command> command. <emphasis>pattern</emphasis> should
be a regular expression that matches a header in a mail message. If any
message in the mailbox matches this regular expression, it will receive
a <quote>spam tag</quote> or <quote>spam attribute</quote> (unless it
also matches a <command>nospam</command> pattern &mdash; see below.) The
appearance of this attribute is entirely up to you, and is governed by
the <emphasis>format</emphasis> parameter. <emphasis>format</emphasis>
can be any static text, but it also can include back-references from the
<emphasis>pattern</emphasis> expression. (A regular expression
<quote>back-reference</quote> refers to a sub-expression contained
within parentheses.) <literal>%1</literal> is replaced with the first
back-reference in the regex, <literal>%2</literal> with the second, etc.
</para>

<para>
To match spam tags, mutt needs the corresponding header information
which is always the case for local and POP folders but not for IMAP in
the default configuration. Depending on the spam header to be analyzed,
<link linkend="imap-headers">$imap_headers</link> may need to be
adjusted.
</para>

<para>
If you're using multiple spam filters, a message can have more than one
spam-related header. You can define <command>spam</command> patterns for
each filter you use. If a message matches two or more of these patterns,
and the <link linkend="spam-separator">$spam_separator</link> variable
is set to a string, then the message's spam tag will consist of all the
<emphasis>format</emphasis> strings joined together, with the value of
<link linkend="spam-separator">$spam_separator</link> separating them.
</para>

<para>
For example, suppose one uses DCC, SpamAssassin, and PureMessage, then
the configuration might look like in <xref linkend="ex-spam"/>.
</para>

<example id="ex-spam">
<title>Configuring spam detection</title>
<screen>
spam "X-DCC-.*-Metrics:.*(....)=many"         "90+/DCC-%1"
spam "X-Spam-Status: Yes"                     "90+/SA"
spam "X-PerlMX-Spam: .*Probability=([0-9]+)%" "%1/PM"
set spam_separator=", "
</screen>
</example>

<para>
If then a message is received that DCC registered with
<quote>many</quote> hits under the <quote>Fuz2</quote> checksum, and
that PureMessage registered with a 97% probability of being spam, that
message's spam tag would read <literal>90+/DCC-Fuz2,
97/PM</literal>. (The four characters before <quote>=many</quote> in a
DCC report indicate the checksum used &mdash; in this case,
<quote>Fuz2</quote>.)
</para>

<para>
If the <link linkend="spam-separator">$spam_separator</link> variable is
unset, then each spam pattern match supersedes the previous one. Instead
of getting joined <emphasis>format</emphasis> strings, you'll get only
the last one to match.
</para>

<para>
The spam tag is what will be displayed in the index when you use
<literal>%H</literal> in the <link
linkend="index-format">$index_format</link> variable. It's also the
string that the <literal>~H</literal> pattern-matching expression
matches against for <literal>&lt;search&gt;</literal> and
<literal>&lt;limit&gt;</literal> functions. And it's what sorting by
spam attribute will use as a sort key.
</para>

<para>
That's a pretty complicated example, and most people's actual
environments will have only one spam filter. The simpler your
configuration, the more effective Mutt can be, especially when it comes
to sorting.
</para>

<para>
Generally, when you sort by spam tag, Mutt will sort
<emphasis>lexically</emphasis> &mdash; that is, by ordering strings
alphanumerically. However, if a spam tag begins with a number, Mutt will
sort numerically first, and lexically only when two numbers are equal in
value. (This is like UNIX's <literal>sort -n</literal>.) A message with
no spam attributes at all &mdash; that is, one that didn't match
<emphasis>any</emphasis> of your <command>spam</command> patterns
&mdash; is sorted at lowest priority. Numbers are sorted next, beginning
with 0 and ranging upward. Finally, non-numeric strings are sorted, with
<quote>a</quote> taking lower priority than <quote>z</quote>. Clearly,
in general, sorting by spam tags is most effective when you can coerce
your filter to give you a raw number. But in case you can't, Mutt can
still do something useful.
</para>

<para>
The <command>nospam</command> command can be used to write exceptions to
<command>spam</command> patterns. If a header pattern matches something
in a <command>spam</command> command, but you nonetheless do not want it
to receive a spam tag, you can list a more precise pattern under a
<command>nospam</command> command.
</para>

<para>
If the <emphasis>pattern</emphasis> given to <command>nospam</command>
is exactly the same as the <emphasis>pattern</emphasis> on an existing
<command>spam</command> list entry, the effect will be to remove the
entry from the spam list, instead of adding an exception.  Likewise, if
the <emphasis>pattern</emphasis> for a <command>spam</command> command
matches an entry on the <command>nospam</command> list, that nospam
entry will be removed. If the <emphasis>pattern</emphasis> for
<command>nospam</command> is <quote>*</quote>, <emphasis>all entries on
both lists</emphasis> will be removed. This might be the default action
if you use <command>spam</command> and <command>nospam</command> in
conjunction with a <command>folder-hook</command>.
</para>

<para>
You can have as many <command>spam</command> or
<command>nospam</command> commands as you like.  You can even do your
own primitive <command>spam</command> detection within Mutt &mdash; for
example, if you consider all mail from <literal>MAILER-DAEMON</literal>
to be spam, you can use a <command>spam</command> command like this:
</para>

<screen>
spam "^From: .*MAILER-DAEMON"       "999"
</screen>

</sect1>

<sect1 id="set">
<title>Setting and Querying Variables</title>

<sect2 id="var-types">
<title>Variable Types</title>

<para>
Mutt supports these types of configuration variables:
</para>

<variablelist>
<varlistentry>
<term>boolean</term>
<listitem>
<para>
A boolean expression, either <quote>yes</quote> or <quote>no</quote>.
</para>
</listitem>
</varlistentry>
<varlistentry>
<term>number</term>
<listitem>
<para>
A signed integer number in the range -32768 to 32767.
</para>
</listitem>
</varlistentry>
<varlistentry>
<term>string</term>
<listitem>
<para>
Arbitrary text.
</para>
</listitem>
</varlistentry>
<varlistentry>
<term>path</term>
<listitem>
<para>
A specialized string for representing paths including support for
mailbox shortcuts (see <xref linkend="shortcuts"/>) as well as tilde
(<quote>~</quote>) for a user's home directory and more.
</para>
</listitem>
</varlistentry>
<varlistentry>
<term>quadoption</term>
<listitem>
<para>
Like a boolean but triggers a prompt when set to <quote>ask-yes</quote>
or <quote>ask-no</quote> with <quote>yes</quote> and <quote>no</quote>
preselected respectively.
</para>
</listitem>
</varlistentry>
<varlistentry>
<term>sort order</term>
<listitem>
<para>
A specialized string allowing only particular words as values depending
on the variable.
</para>
</listitem>
</varlistentry>
<varlistentry>
<term>regular expression</term>
<listitem>
<para>
A regular expression, see <xref linkend="regexp"/> for an introduction.
</para>
</listitem>
</varlistentry>
<varlistentry>
<term>folder magic</term>
<listitem>
<para>
Specifies the type of folder to use: <emphasis>mbox</emphasis>,
<emphasis>mmdf</emphasis>, <emphasis>mh</emphasis> or
<emphasis>maildir</emphasis>.  Currently only used to determine the type
for newly created folders.
</para>
</listitem>
</varlistentry>
<varlistentry>
<term>e-mail address</term>
<listitem>
<para>
An e-mail address either with or without realname. The older
<quote><literal>user@example.org (Joe User)</literal></quote> form is
supported but strongly deprecated.
</para>
</listitem>
</varlistentry>
<varlistentry>
<term>user-defined</term>
<listitem>
<para>
Arbitrary text, see <xref linkend="set-myvar"/> for details.
</para>
</listitem>
</varlistentry>
</variablelist>

</sect2>

<sect2 id="set-commands">
<title>Commands</title>

<para>
The following commands are available to manipulate and query variables:
</para>

<para>Usage:</para>

<cmdsynopsis>
<command>set</command>
<group choice="req">
<arg choice="plain">
<group choice="opt">
<arg choice="plain"><option>no</option></arg>
<arg choice="plain"><option>inv</option></arg>
</group>
<replaceable class="parameter">variable</replaceable>
</arg>
<arg choice="plain">
<replaceable class="parameter">variable=value</replaceable>
</arg>
</group>
<arg choice="opt" rep="repeat"></arg>

<command>toggle</command>
<arg choice="plain">
<replaceable class="parameter">variable</replaceable>
</arg>
<arg choice="opt" rep="repeat">
<replaceable class="parameter">variable</replaceable>
</arg>

<command>unset</command>
<arg choice="plain">
<replaceable class="parameter">variable</replaceable>
</arg>
<arg choice="opt" rep="repeat">
<replaceable class="parameter">variable</replaceable>
</arg>

<command>reset</command>
<arg choice="plain">
<replaceable class="parameter">variable</replaceable>
</arg>
<arg choice="opt" rep="repeat">
<replaceable class="parameter">variable</replaceable>
</arg>
</cmdsynopsis>

<para>
This command is used to set (and unset) <link
linkend="variables">configuration variables</link>.  There are four
basic types of variables: boolean, number, string and quadoption.
<emphasis>boolean</emphasis> variables can be <emphasis>set</emphasis>
(true) or <emphasis>unset</emphasis> (false).
<emphasis>number</emphasis> variables can be assigned a positive integer
value.  <emphasis>string</emphasis> variables consist of any number of
printable characters and must be enclosed in quotes if they contain
spaces or tabs.  You may also use the escape sequences <quote>\n</quote>
and <quote>\t</quote> for newline and tab, respectively.
<emphasis>quadoption</emphasis> variables are used to control whether or
not to be prompted for certain actions, or to specify a default action.
A value of <emphasis>yes</emphasis> will cause the action to be carried
out automatically as if you had answered yes to the question.
Similarly, a value of <emphasis>no</emphasis> will cause the action to
be carried out as if you had answered <quote>no.</quote> A value of
<emphasis>ask-yes</emphasis> will cause a prompt with a default answer
of <quote>yes</quote> and <emphasis>ask-no</emphasis> will provide a
default answer of <quote>no.</quote>
</para>

<para>
Prefixing a variable with <quote>no</quote> will unset it.  Example:
<literal><command>set</command> noaskbcc</literal>.
</para>

<para>
For <emphasis>boolean</emphasis> variables, you may optionally prefix
the variable name with <literal>inv</literal> to toggle the value (on or
off).  This is useful when writing macros.  Example:
<literal><command>set</command> invsmart_wrap</literal>.
</para>

<para>
The <command>toggle</command> command automatically prepends the
<literal>inv</literal> prefix to all specified variables.
</para>

<para>
The <command>unset</command> command automatically prepends the
<literal>no</literal> prefix to all specified variables.
</para>

<para>
Using the <literal>&lt;enter-command&gt;</literal> function in the
<emphasis>index</emphasis> menu, you can query the value of a variable
by prefixing the name of the variable with a question mark:
</para>

<screen>
set ?allow_8bit
</screen>

<para>
The question mark is actually only required for boolean and quadoption
variables.
</para>

<para>
The <command>reset</command> command resets all given variables to the
compile time defaults (hopefully mentioned in this manual). If you use
the command <command>set</command> and prefix the variable with
<quote>&amp;</quote> this has the same behavior as the
<command>reset</command> command.
</para>

<para>
With the <command>reset</command> command there exists the special
variable <quote>all</quote>, which allows you to reset all variables to
their system defaults.
</para>

</sect2>

<sect2 id="set-myvar">
<title>User-Defined Variables</title>

<sect3 id="set-myvar-intro">
<title>Introduction</title>

<para>
Along with the variables listed in the <link
linkend="variables">Configuration variables</link> section, Mutt
supports user-defined variables with names starting with
<literal>my_</literal> as in, for example, <literal>my_cfgdir</literal>.
</para>

<para>
The <command>set</command> command either creates a custom
<literal>my_</literal> variable or changes its value if it does exist
already. The <command>unset</command> and <command>reset</command>
commands remove the variable entirely.
</para>

<para>
Since user-defined variables are expanded in the same way that
environment variables are (except for the <link
linkend="shell-escape">shell-escape</link> command and backtick
expansion), this feature can be used to make configuration files more
readable.
</para>

</sect3>

<sect3 id="set-myvar-examples">
<title>Examples</title>

<para>
The following example defines and uses the variable
<literal>my_cfgdir</literal> to abbreviate the calls of the <link
linkend="source"><command>source</command></link> command:
</para>

<example id="ex-myvar1">
<title>Using user-defined variables for config file readability</title>
<screen>
set my_cfgdir = $HOME/mutt/config

source $my_cfgdir/hooks
source $my_cfgdir/macros
<emphasis role="comment"># more source commands...</emphasis>
</screen>
</example>

<para>
A custom variable can also be used in macros to backup the current value
of another variable. In the following example, the value of the <link
linkend="delete">$delete</link> is changed temporarily while its
original value is saved as <literal>my_delete</literal>.  After the
macro has executed all commands, the original value of <link
linkend="delete">$delete</link> is restored.
</para>

<example id="ex-myvar2">
<title>Using user-defined variables for backing up other config option values</title>
<screen>
macro pager ,x '\
&lt;enter-command&gt;set my_delete=$delete&lt;enter&gt;\
&lt;enter-command&gt;set delete=yes&lt;enter&gt;\
...\
&lt;enter-command&gt;set delete=$my_delete&lt;enter&gt;'
</screen>
</example>

<para>
Since Mutt expands such values already when parsing the configuration
file(s), the value of <literal>$my_delete</literal> in the
last example would be the value of <link linkend="delete">$delete</link> exactly
as it was at that point during parsing the configuration file. If
another statement would change the value for <link linkend="delete">$delete</link>
later in the same or another file, it would have no effect on
<literal>$my_delete</literal>. However, the expansion can
be deferred to runtime, as shown in the next example, when escaping the
dollar sign.
</para>

<example id="ex-myvar3">
<title>Deferring user-defined variable expansion to runtime</title>
<screen>
macro pager &lt;PageDown&gt; "\
&lt;enter-command&gt; set my_old_pager_stop=\$pager_stop pager_stop&lt;Enter&gt;\
&lt;next-page&gt;\
&lt;enter-command&gt; set pager_stop=\$my_old_pager_stop&lt;Enter&gt;\
&lt;enter-command&gt; unset my_old_pager_stop&lt;Enter&gt;"
</screen>
</example>

<para>
Note that there is a space between
<literal>&lt;enter-command&gt;</literal> and the <command>set</command>
configuration command, preventing Mutt from recording the
<command>macro</command>'s commands into its history.
</para>

</sect3>

</sect2>

<sect2 id="set-conversions">
<title>Type Conversions</title>

<para>
Variables are always assigned string values which Mutt parses into its
internal representation according to the type of the variable, for
example an integer number for numeric types. For all queries (including
$-expansion) the value is converted from its internal type back into
string. As a result, any variable can be assigned any value given that
its content is valid for the target. This also counts for custom
variables which are of type string. In case of parsing errors, Mutt will
print error messages. <xref linkend="ex-myvar4"/> demonstrates type
conversions.
</para>

<example id="ex-myvar4">
<title>Type conversions using variables</title>
<screen>
set my_lines = "5"                <emphasis role="comment"># value is string "5"</emphasis>
set pager_index_lines = $my_lines <emphasis role="comment"># value is integer 5</emphasis>

set my_sort = "date-received"     <emphasis role="comment"># value is string "date-received"</emphasis>
set sort = "last-$my_sort"        <emphasis role="comment"># value is sort last-date-received</emphasis>

set my_inc = $read_inc            <emphasis role="comment"># value is string "10" (default of $read_inc)</emphasis>
set my_foo = $my_inc              <emphasis role="comment"># value is string "10"</emphasis>
</screen>
</example>

<para>
These assignments are all valid. If, however, the value of
<literal>$my_lines</literal> would have been
<quote>five</quote> (or something else that cannot be parsed into a
number), the assignment to
<literal>$pager_index_lines</literal> would have
produced an error message.
</para>

<para>
Type conversion applies to all configuration commands which take
arguments. But please note that every expanded value of a variable is
considered just a single token. A working example is:
</para>

<screen>
set my_pattern = "~A"
set my_number = "10"

<emphasis role="comment"># same as: score ~A +10</emphasis>
score $my_pattern +$my_number</screen>

<para>
What does <emphasis>not</emphasis> work is:
</para>

<screen>
set my_mx = "+mailbox1 +mailbox2"
mailboxes $my_mx +mailbox3</screen>

<para>
because the value of <literal>$my_mx</literal> is interpreted as a
single mailbox named <quote>+mailbox1 +mailbox2</quote> and not two
distinct mailboxes.
</para>

</sect2>

</sect1>

<sect1 id="source">
<title>Reading Initialization Commands From Another File</title>

<para>Usage:</para>

<cmdsynopsis>
<command>source</command>
<arg choice="plain">
<replaceable class="parameter">filename</replaceable>
</arg>
</cmdsynopsis>

<para>
This command allows the inclusion of initialization commands from other
files.  For example, I place all of my aliases in
<literal>~/.mail_aliases</literal> so that I can make my
<literal>~/.muttrc</literal> readable and keep my aliases private.
</para>

<para>
If the filename begins with a tilde (<quote>~</quote>), it will be
expanded to the path of your home directory.
</para>

<para>
If the filename ends with a vertical bar (<quote>|</quote>), then
<emphasis>filename</emphasis> is considered to be an executable program
from which to read input (e.g.  <literal><command>source</command>
~/bin/myscript|</literal>).
</para>

</sect1>

<sect1 id="unhook">
<title>Removing Hooks</title>

<para>Usage:</para>

<cmdsynopsis>
<command>unhook</command>
<group choice="req">
<arg choice="plain">
<replaceable class="parameter">*</replaceable>
</arg>
<arg choice="plain">
<replaceable class="parameter">hook-type</replaceable>
</arg>
</group>
</cmdsynopsis>

<para>
This command permits you to flush hooks you have previously defined.
You can either remove all hooks by giving the <quote>*</quote> character
as an argument, or you can remove all hooks of a specific type by saying
something like <literal><command>unhook</command> send-hook</literal>.
</para>

</sect1>

<sect1 id="formatstrings">
<title>Format Strings</title>

<sect2 id="formatstrings-basics">
<title>Basic usage</title>

<para>
Format strings are a general concept you'll find in several locations
through the Mutt configuration, especially in the <link
linkend="index-format">$index_format</link>, <link
linkend="pager-format">$pager_format</link>, <link
linkend="status-format">$status_format</link>, and other related
variables. These can be very straightforward, and it's quite possible
you already know how to use them.
</para>

<para>
The most basic format string element is a percent symbol followed by
another character. For example, <literal>%s</literal> represents a
message's Subject: header in the <link
linkend="index-format">$index_format</link> variable. The
<quote>expandos</quote> available are documented with each format
variable, but there are general modifiers available with all formatting
expandos, too. Those are our concern here.
</para>

<para>
Some of the modifiers are borrowed right out of C (though you might know
them from Perl, Python, shell, or another language). These are the
<literal>[-]m.n</literal> modifiers, as in
<literal>%-12.12s</literal>. As with such programming languages, these
modifiers allow you to specify the minimum and maximum size of the
resulting string, as well as its justification. If the <quote>-</quote>
sign follows the percent, the string will be left-justified instead of
right-justified. If there's a number immediately following that, it's
the minimum amount of space the formatted string will occupy &mdash; if
it's naturally smaller than that, it will be padded out with spaces.  If
a decimal point and another number follow, that's the maximum space
allowable &mdash; the string will not be permitted to exceed that width,
no matter its natural size. Each of these three elements is optional, so
that all these are legal format strings: <literal>%-12s</literal>,
<literal>%4c</literal>, <literal>%.15F</literal> and
<literal>%-12.15L</literal>.
</para>

<para>
Mutt adds some other modifiers to format strings. If you use an equals
symbol (<literal>=</literal>) as a numeric prefix (like the minus
above), it will force the string to be centered within its minimum space
range. For example, <literal>%=14y</literal> will reserve 14 characters
for the %y expansion &mdash; that's the X-Label: header, in <link
linkend="index-format">$index_format</link>. If the expansion results in
a string less than 14 characters, it will be centered in a 14-character
space.  If the X-Label for a message were <quote>test</quote>, that
expansion would look like
<quote>&nbsp;&nbsp;&nbsp;&nbsp;&nbsp;test&nbsp;&nbsp;&nbsp;&nbsp;&nbsp;</quote>.
</para>

<para>
There are two very little-known modifiers that affect the way that an
expando is replaced. If there is an underline (<quote>_</quote>)
character between any format modifiers (as above) and the expando
letter, it will expands in all lower case. And if you use a colon
(<quote>:</quote>), it will replace all decimal points with underlines.
</para>

</sect2>

<sect2 id="formatstrings-conditionals">
<title>Conditionals</title>

<para>
Depending on the format string variable, some of its sequences can be
used to optionally print a string if their value is nonzero. For
example, you may only want to see the number of flagged messages if such
messages exist, since zero is not particularly meaningful. To optionally
print a string based upon one of the above sequences, the following
construct is used:
</para>

<screen>
%?&lt;sequence_char&gt;?&lt;optional_string&gt;?</screen>

<para>
where <emphasis>sequence_char</emphasis> is an expando, and
<emphasis>optional_string</emphasis> is the string you would like
printed if <emphasis>sequence_char</emphasis> is nonzero.
<emphasis>optional_string</emphasis> may contain other sequences as well
as normal text, but you may not nest optional strings.
</para>

<para>
Here is an example illustrating how to optionally print the number of
new messages in a mailbox in <link
linkend="status-format">$status_format</link>:
</para>

<screen>
%?n?%n new messages.?</screen>

<para>
You can also switch between two strings using the following construct:
</para>

<screen>
%?&lt;sequence_char&gt;?&lt;if_string&gt;&amp;&lt;else_string&gt;?</screen>

<para>
If the value of <emphasis>sequence_char</emphasis> is non-zero,
<emphasis>if_string</emphasis> will be expanded, otherwise
<emphasis>else_string</emphasis> will be expanded.
</para>

<para>
The conditional sequences can also be nested by using the %&lt; and &gt;
operators. The %? notation can still be used but requires quoting. For example:
</para>

<screen>
%&lt;x?true&amp;false&gt;
%&lt;x?%&lt;y?%&lt;z?xyz&amp;xy&gt;&amp;x&gt;&amp;none&gt;
</screen>

<para>For more examples, see <xref linkend="nested-if"/></para>

</sect2>

<sect2 id="formatstrings-filters">
<title>Filters</title>

<para>
Any format string ending in a vertical bar (<quote>|</quote>) will be
expanded and piped through the first word in the string, using spaces as
separator. The string returned will be used for display.  If the
returned string ends in %, it will be passed through the formatter a
second time. This allows the filter to generate a replacement format
string including % expandos.
</para>

<para>
All % expandos in a format string are expanded before the script is
called so that:
</para>

<example id="ex-fmtpipe">
<title>Using external filters in format strings</title>
<screen>
set status_format="script.sh '%r %f (%L)'|"
</screen>
</example>

<para>
will make Mutt expand <literal>%r</literal>, <literal>%f</literal> and
<literal>%L</literal> before calling the script. The example also shows
that arguments can be quoted: the script will receive the expanded
string between the single quotes as the only argument.
</para>

<para>
A practical example is the <literal>mutt_xtitle</literal> script
installed in the <literal>samples</literal> subdirectory of the Mutt
documentation: it can be used as filter for <link
linkend="status-format">$status_format</link> to set the current
terminal's title, if supported.
</para>

</sect2>

<sect2 id="formatstrings-padding">
<title>Padding</title>

<para>
In most format strings, Mutt supports different types of padding using
special %-expandos:
</para>

<variablelist>
<varlistentry>
<term><literal>%|X</literal></term>
<listitem>
<para>
When this occurs, Mutt will fill the rest of the line with the character
<literal>X</literal>. For example, filling the rest of the line with
dashes is done by setting:
</para>
<screen>
set status_format = "%v on %h: %B: %?n?%n&amp;no? new messages %|-"</screen>
</listitem>
</varlistentry>
<varlistentry>
<term>
<literal>%&gt;X</literal>
</term>
<listitem>
<para>
Since the previous expando stops at the end of line, there must be a way
to fill the gap between two items via the <literal>%&gt;X</literal>
expando: it puts as many characters <literal>X</literal> in between two
items so that the rest of the line will be right-justified. For example,
to not put the version string and hostname the above example on the left
but on the right and fill the gap with spaces, one might use (note the
space after <literal>%&gt;</literal>):
</para>
<screen>
set status_format = "%B: %?n?%n&amp;no? new messages %&gt; (%v on %h)"</screen>
</listitem>
</varlistentry>
<varlistentry>
<term><literal>%*X</literal>
</term>
<listitem>
<para>
Normal right-justification will print everything to the left of the
<literal>%&gt;</literal>, displaying padding and whatever lies to the
right only if there's room. By contrast, <quote>soft-fill</quote> gives
priority to the right-hand side, guaranteeing space to display it and
showing padding only if there's still room. If necessary, soft-fill will
eat text leftwards to make room for rightward text. For example, to
right-justify the subject making sure as much as possible of it fits on
screen, one might use (note two spaces after <literal>%* </literal>: the
second ensures there's a space between the truncated right-hand side and
the subject):
</para>
<screen>
set index_format="%4C %Z %{%b %d} %-15.15L (%?l?%4l&amp;%4c?)%*  %s"</screen>
</listitem>
</varlistentry>
</variablelist>

</sect2>

<sect2 id="formatstrings-conditional-dates">
<title>Conditional Dates</title>
<para>
This patch allows the format of dates in the index to vary based on how recent
the message is. This is especially useful in combination with David Champion's
patch to allow if-else sequences to be nested.
</para>

<para>
For example, using
<literal>%&lt;[y?%&lt;[d?%[%H:%M]&amp;%[%m/%d]&gt;&amp;%[%y.%m]&gt;</literal>
for the date in the <literal>$index_format</literal> will produce a display like:
</para>

<screen>
   1   + 14.12 Grace Hall      (   13) Gulliver's Travels
   2   + 10/02 Callum Harrison (   48) Huckleberry Finn
   3     12:17 Rhys Lee        (   42) The Lord Of The Rings
</screen>
</sect2>

</sect1>

<sect1 id="mailto-allow">
<title>Control allowed header fields in a mailto: URL</title>

<para>Usage:</para>

<cmdsynopsis>
<command>mailto_allow</command>
<group choice="req">
<arg choice="plain">
<replaceable class="parameter">*</replaceable>
</arg>
<arg choice="plain" rep="repeat">
<replaceable class="parameter">header-field</replaceable>
</arg>
</group>

<command>unmailto_allow</command>
<group choice="req">
<arg choice="plain">
<replaceable class="parameter">*</replaceable>
</arg>
<arg choice="plain" rep="repeat">
<replaceable class="parameter">header-field</replaceable>
</arg>
</group>
</cmdsynopsis>

<para>
As a security measure, Mutt will only add user-approved header fields from a
<literal>mailto:</literal> URL.  This is necessary since Mutt will handle
certain header fields, such as <literal>Attach:</literal>, in a special way.
The <literal>mailto_allow</literal> and <literal>unmailto_allow</literal>
commands allow the user to modify the list of approved headers.
</para>
<para>
Mutt initializes the default list to contain only the <literal>Subject</literal>
and <literal>Body</literal> header fields, which are the only requirement specified
by the <literal>mailto:</literal> specification in RFC2368.
</para>
</sect1>

</chapter>

<chapter id="advancedusage">
<title>Advanced Usage</title>

<sect1 id="charset-handling">
<title>Character Set Handling</title>

<para>
A <quote>character set</quote> is basically a mapping between bytes and
glyphs and implies a certain character encoding scheme. For example, for
the ISO 8859 family of character sets, an encoding of 8bit per character
is used. For the Unicode character set, different character encodings
may be used, UTF-8 being the most popular. In UTF-8, a character is
represented using a variable number of bytes ranging from 1 to 4.
</para>

<para>
Since Mutt is a command-line tool run from a shell, and delegates
certain tasks to external tools (such as an editor for composing/editing
messages), all of these tools need to agree on a character set and
encoding. There exists no way to reliably deduce the character set a
plain text file has. Interoperability is gained by the use of
well-defined environment variables. The full set can be printed by
issuing <literal>locale</literal> on the command line.
</para>

<para>
Upon startup, Mutt determines the character set on its own using
routines that inspect locale-specific environment variables. Therefore,
it is generally not necessary to set the <literal>$charset</literal>
variable in Mutt. It may even be counter-productive as Mutt uses system
and library functions that derive the character set themselves and on
which Mutt has no influence. It's safest to let Mutt work out the locale
setup itself.
</para>

<para>
If you happen to work with several character sets on a regular basis,
it's highly advisable to use Unicode and an UTF-8 locale. Unicode can
represent nearly all characters in a message at the same time.  When not
using a Unicode locale, it may happen that you receive messages with
characters not representable in your locale. When displaying such a
message, or replying to or forwarding it, information may get lost
possibly rendering the message unusable (not only for you but also for
the recipient, this breakage is not reversible as lost information
cannot be guessed).
</para>

<para>
A Unicode locale makes all conversions superfluous which eliminates the
risk of conversion errors. It also eliminates potentially wrong
expectations about the character set between Mutt and external programs.
</para>

<para>
The terminal emulator used also must be properly configured for the
current locale. Terminal emulators usually do <emphasis>not</emphasis>
derive the locale from environment variables, they need to be configured
separately. If the terminal is incorrectly configured, Mutt may display
random and unexpected characters (question marks, octal codes, or just
random glyphs), format strings may not work as expected, you may not be
abled to enter non-ascii characters, and possible more.  Data is always
represented using bytes and so a correct setup is very important as to
the machine, all character sets <quote>look</quote> the same.
</para>

<para>
Warning: A mismatch between what system and library functions think the
locale is and what Mutt was told what the locale is may make it behave
badly with non-ascii input: it will fail at seemingly random places.
This warning is to be taken seriously since not only local mail handling
may suffer: sent messages may carry wrong character set information the
<emphasis>receiver</emphasis> has too deal with. The need to set
<literal>$charset</literal> directly in most cases points at terminal
and environment variable setup problems, not Mutt problems.
</para>

<para>
A list of officially assigned and known character sets can be found at
<ulink url="http://www.iana.org/assignments/character-sets">IANA</ulink>,
a list of locally supported locales can be obtained by running
<literal>locale -a</literal>.
</para>

</sect1>

<sect1 id="regexp">
<title>Regular Expressions</title>

<para>
All string patterns in Mutt including those in more complex <link
linkend="patterns">patterns</link> must be specified using regular
expressions (regexp) in the <quote>POSIX extended</quote> syntax (which
is more or less the syntax used by egrep and GNU awk).  For your
convenience, we have included below a brief description of this syntax.
</para>

<para>
The search is case sensitive if the pattern contains at least one upper
case letter, and case insensitive otherwise.
</para>

<note>
<para>
<quote>\</quote> must be quoted if used for a regular expression in an
initialization command: <quote>\\</quote>.
</para>
</note>

<para>
A regular expression is a pattern that describes a set of strings.
Regular expressions are constructed analogously to arithmetic
expressions, by using various operators to combine smaller expressions.
</para>

<note>
<para>
The regular expression can be enclosed/delimited by either " or ' which
is useful if the regular expression includes a white-space character.
See <xref linkend="muttrc-syntax"/> for more information on " and '
delimiter processing.  To match a literal " or ' you must preface it
with \ (backslash).
</para>
</note>

<para>
The fundamental building blocks are the regular expressions that match a
single character.  Most characters, including all letters and digits,
are regular expressions that match themselves.  Any metacharacter with
special meaning may be quoted by preceding it with a backslash.
</para>

<para>
The period <quote>.</quote> matches any single character.  The caret
<quote>^</quote> and the dollar sign <quote>$</quote> are metacharacters
that respectively match the empty string at the beginning and end of a
line.
</para>

<para>
A list of characters enclosed by <quote>[</quote> and <quote>]</quote>
matches any single character in that list; if the first character of the
list is a caret <quote>^</quote> then it matches any character
<emphasis>not</emphasis> in the list.  For example, the regular
expression <emphasis>[0123456789]</emphasis> matches any single digit.
A range of ASCII characters may be specified by giving the first and
last characters, separated by a hyphen <quote>-</quote>.  Most
metacharacters lose their special meaning inside lists.  To include a
literal <quote>]</quote> place it first in the list.  Similarly, to
include a literal <quote>^</quote> place it anywhere but first.
Finally, to include a literal hyphen <quote>-</quote> place it last.
</para>

<para>
Certain named classes of characters are predefined.  Character classes
consist of <quote>[:</quote>, a keyword denoting the class, and
<quote>:]</quote>.  The following classes are defined by the POSIX
standard in
<xref linkend="posix-regex-char-classes"/>
</para>

<table id="posix-regex-char-classes">
<title>POSIX regular expression character classes</title>
<tgroup cols="2">
<thead>
<row><entry>Character class</entry><entry>Description</entry></row>
</thead>
<tbody>
<row><entry>[:alnum:]</entry><entry>Alphanumeric characters</entry></row>
<row><entry>[:alpha:]</entry><entry>Alphabetic characters</entry></row>
<row><entry>[:blank:]</entry><entry>Space or tab characters</entry></row>
<row><entry>[:cntrl:]</entry><entry>Control characters</entry></row>
<row><entry>[:digit:]</entry><entry>Numeric characters</entry></row>
<row><entry>[:graph:]</entry><entry>Characters that are both printable and visible. (A space is printable, but not visible, while an <quote>a</quote> is both)</entry></row>
<row><entry>[:lower:]</entry><entry>Lower-case alphabetic characters</entry></row>
<row><entry>[:print:]</entry><entry>Printable characters (characters that are not control characters)</entry></row>
<row><entry>[:punct:]</entry><entry>Punctuation characters (characters that are not letter, digits, control characters, or space characters)</entry></row>
<row><entry>[:space:]</entry><entry>Space characters (such as space, tab and formfeed, to name a few)</entry></row>
<row><entry>[:upper:]</entry><entry>Upper-case alphabetic characters</entry></row>
<row><entry>[:xdigit:]</entry><entry>Characters that are hexadecimal digits</entry></row>
</tbody>
</tgroup>
</table>

<para>
A character class is only valid in a regular expression inside the
brackets of a character list.
</para>

<note>
<para>
Note that the brackets in these class names are part of the symbolic
names, and must be included in addition to the brackets delimiting the
bracket list. For example, <emphasis>[[:digit:]]</emphasis> is
equivalent to <emphasis>[0-9]</emphasis>.
</para>
</note>

<para>
Two additional special sequences can appear in character lists.  These
apply to non-ASCII character sets, which can have single symbols (called
collating elements) that are represented with more than one character,
as well as several characters that are equivalent for collating or
sorting purposes:
</para>

<variablelist>

<varlistentry>
<term>Collating Symbols</term>
<listitem>
<para>
A collating symbol is a multi-character collating element enclosed in
<quote>[.</quote> and <quote>.]</quote>.  For example, if
<quote>ch</quote> is a collating element, then
<emphasis>[[.ch.]]</emphasis> is a regexp that matches this collating
element, while <emphasis>[ch]</emphasis> is a regexp that matches either
<quote>c</quote> or <quote>h</quote>.
</para>
</listitem>
</varlistentry>
<varlistentry>
<term>Equivalence Classes</term>
<listitem>
<para>
An equivalence class is a locale-specific name for a list of characters
that are equivalent. The name is enclosed in <quote>[=</quote> and
<quote>=]</quote>.  For example, the name <quote>e</quote> might be used
to represent all of <quote>e</quote> with grave
(<quote>&egrave;</quote>), <quote>e</quote> with acute
(<quote>&eacute;</quote>) and <quote>e</quote>.  In this case,
<emphasis>[[=e=]]</emphasis> is a regexp that matches any of:
<quote>e</quote> with grave (<quote>&egrave;</quote>), <quote>e</quote>
with acute (<quote>&eacute;</quote>) and <quote>e</quote>.
</para>
</listitem>
</varlistentry>
</variablelist>

<para>
A regular expression matching a single character may be followed by one
of several repetition operators described in <xref
linkend="regex-repeat"/>.
</para>

<table id="regex-repeat">
<title>Regular expression repetition operators</title>
<tgroup cols="2">
<thead>
<row><entry>Operator</entry><entry>Description</entry></row>
</thead>
<tbody>
<row><entry>?</entry><entry>The preceding item is optional and matched at most once</entry></row>
<row><entry>*</entry><entry>The preceding item will be matched zero or more times</entry></row>
<row><entry>+</entry><entry>The preceding item will be matched one or more times</entry></row>
<row><entry>{n}</entry><entry>The preceding item is matched exactly <emphasis>n</emphasis> times</entry></row>
<row><entry>{n,}</entry><entry>The preceding item is matched <emphasis>n</emphasis> or more times</entry></row>
<row><entry>{,m}</entry><entry>The preceding item is matched at most <emphasis>m</emphasis> times</entry></row>
<row><entry>{n,m}</entry><entry>The preceding item is matched at least <emphasis>n</emphasis> times, but no more than <emphasis>m</emphasis> times</entry></row>
</tbody>
</tgroup>
</table>

<para>
Two regular expressions may be concatenated; the resulting regular
expression matches any string formed by concatenating two substrings
that respectively match the concatenated subexpressions.
</para>

<para>
Two regular expressions may be joined by the infix operator
<quote>|</quote>; the resulting regular expression matches any string
matching either subexpression.
</para>

<para>
Repetition takes precedence over concatenation, which in turn takes
precedence over alternation.  A whole subexpression may be enclosed in
parentheses to override these precedence rules.
</para>

<note>
<para>
If you compile Mutt with the included regular expression engine, the
following operators may also be used in regular expressions as described
in <xref linkend="regex-gnu-ext"/>.
</para>
</note>

<table id="regex-gnu-ext">
<title>GNU regular expression extensions</title>
<tgroup cols="2">
<thead>
<row><entry>Expression</entry><entry>Description</entry></row>
</thead>
<tbody>
<row><entry>\\y</entry><entry>Matches the empty string at either the beginning or the end of a word</entry></row>
<row><entry>\\B</entry><entry>Matches the empty string within a word</entry></row>
<row><entry>\\&lt;</entry><entry>Matches the empty string at the beginning of a word</entry></row>
<row><entry>\\&gt;</entry><entry>Matches the empty string at the end of a word</entry></row>
<row><entry>\\w</entry><entry>Matches any word-constituent character (letter, digit, or underscore)</entry></row>
<row><entry>\\W</entry><entry>Matches any character that is not word-constituent</entry></row>
<row><entry>\\`</entry><entry>Matches the empty string at the beginning of a buffer (string)</entry></row>
<row><entry>\\'</entry><entry>Matches the empty string at the end of a buffer</entry></row>
</tbody>
</tgroup>
</table>

<para>
Please note however that these operators are not defined by POSIX, so
they may or may not be available in stock libraries on various systems.
</para>

</sect1>

<sect1 id="patterns">
<title>Patterns: Searching, Limiting and Tagging</title>

<sect2 id="patterns-modifier">
<title>Pattern Modifier</title>

<para>
Many of Mutt's commands allow you to specify a pattern to match
(<literal>limit</literal>, <literal>tag-pattern</literal>,
<literal>delete-pattern</literal>, etc.). <xref linkend="tab-patterns"/>
shows several ways to select messages.
</para>

<table id="tab-patterns">
<title>Pattern modifiers</title>
<tgroup cols="2">
<thead>
<row><entry>Pattern modifier</entry><entry>Description</entry></row>
</thead>
<tbody>
<row><entry>~A</entry><entry>all messages</entry></row>
<row><entry>~b <emphasis>EXPR</emphasis></entry><entry>messages which contain <emphasis>EXPR</emphasis> in the message body</entry></row>
<row><entry>=b <emphasis>STRING</emphasis></entry><entry>messages which contain <emphasis>STRING</emphasis> in the message body. If IMAP is enabled, searches for <emphasis>STRING</emphasis> on the server, rather than downloading each message and searching it locally.</entry></row>
<row><entry>~B <emphasis>EXPR</emphasis></entry><entry>messages which contain <emphasis>EXPR</emphasis> in the whole message</entry></row>
<row><entry>=B <emphasis>STRING</emphasis></entry><entry>messages which contain <emphasis>STRING</emphasis> in the whole message. If IMAP is enabled, searches for <emphasis>STRING</emphasis> on the server, rather than downloading each message and searching it locally.</entry></row>
<row><entry>~c <emphasis>EXPR</emphasis></entry><entry>messages carbon-copied to <emphasis>EXPR</emphasis></entry></row>
<row><entry>%c <emphasis>GROUP</emphasis></entry><entry>messages carbon-copied to any member of <emphasis>GROUP</emphasis></entry></row>
<row><entry>~C <emphasis>EXPR</emphasis></entry><entry>messages either to: or cc: <emphasis>EXPR</emphasis></entry></row>
<row><entry>%C <emphasis>GROUP</emphasis></entry><entry>messages either to: or cc: to any member of <emphasis>GROUP</emphasis></entry></row>
<row><entry>~d [<emphasis>MIN</emphasis>]-[<emphasis>MAX</emphasis>]</entry><entry>messages with <quote>date-sent</quote> in a Date range</entry></row>
<row><entry>~D</entry><entry>deleted messages</entry></row>
<row><entry>~e <emphasis>EXPR</emphasis></entry><entry>messages which contains <emphasis>EXPR</emphasis> in the <quote>Sender</quote> field</entry></row>
<row><entry>%e <emphasis>GROUP</emphasis></entry><entry>messages which contain a member of <emphasis>GROUP</emphasis> in the <quote>Sender</quote> field</entry></row>
<row><entry>~E</entry><entry>expired messages</entry></row>
<row><entry>~F</entry><entry>flagged messages</entry></row>
<row><entry>~f <emphasis>EXPR</emphasis></entry><entry>messages originating from <emphasis>EXPR</emphasis></entry></row>
<row><entry>%f <emphasis>GROUP</emphasis></entry><entry>messages originating from any member of <emphasis>GROUP</emphasis></entry></row>
<row><entry>~g</entry><entry>cryptographically signed messages</entry></row>
<row><entry>~G</entry><entry>cryptographically encrypted messages</entry></row>
<row><entry>~h <emphasis>EXPR</emphasis></entry><entry>messages which contain <emphasis>EXPR</emphasis> in the message header</entry></row>
<row><entry>=h <emphasis>STRING</emphasis></entry><entry>messages which contain <emphasis>STRING</emphasis> in the message header. If IMAP is enabled, searches for <emphasis>STRING</emphasis> on the server, rather than downloading each message and searching it locally; <emphasis>STRING</emphasis> must be of the form <quote>header: substring</quote> (see below).</entry></row>
<row><entry>~H <emphasis>EXPR</emphasis></entry><entry>messages with a spam attribute matching <emphasis>EXPR</emphasis></entry></row>
<row><entry>~i <emphasis>EXPR</emphasis></entry><entry>messages which match <emphasis>EXPR</emphasis> in the <quote>Message-ID</quote> field</entry></row>
<row><entry>~k</entry><entry>messages which contain PGP key material</entry></row>
<row><entry>~L <emphasis>EXPR</emphasis></entry><entry>messages either originated or received by <emphasis>EXPR</emphasis></entry></row>
<row><entry>%L <emphasis>GROUP</emphasis></entry><entry>message either originated or received by any member of <emphasis>GROUP</emphasis></entry></row>
<row><entry>~l</entry><entry>messages addressed to a known mailing list</entry></row>
<row><entry>~m [<emphasis>MIN</emphasis>]-[<emphasis>MAX</emphasis>]</entry><entry>messages in the range <emphasis>MIN</emphasis> to <emphasis>MAX</emphasis> *)</entry></row>
<row><entry>~n [<emphasis>MIN</emphasis>]-[<emphasis>MAX</emphasis>]</entry><entry>messages with a score in the range <emphasis>MIN</emphasis> to <emphasis>MAX</emphasis> *)</entry></row>
<row><entry>~N</entry><entry>new messages</entry></row>
<row><entry>~O</entry><entry>old messages</entry></row>
<row><entry>~p</entry><entry>messages addressed to you (consults <command>alternates</command>)</entry></row>
<row><entry>~P</entry><entry>messages from you (consults <command>alternates</command>)</entry></row>
<row><entry>~Q</entry><entry>messages which have been replied to</entry></row>
<row><entry>~r [<emphasis>MIN</emphasis>]-[<emphasis>MAX</emphasis>]</entry><entry>messages with <quote>date-received</quote> in a Date range</entry></row>
<row><entry>~R</entry><entry>read messages</entry></row>
<row><entry>~s <emphasis>EXPR</emphasis></entry><entry>messages having <emphasis>EXPR</emphasis> in the <quote>Subject</quote> field.</entry></row>
<row><entry>~S</entry><entry>superseded messages</entry></row>
<row><entry>~t <emphasis>EXPR</emphasis></entry><entry>messages addressed to <emphasis>EXPR</emphasis></entry></row>
<row><entry>~T</entry><entry>tagged messages</entry></row>
<row><entry>~u</entry><entry>messages addressed to a subscribed mailing list</entry></row>
<row><entry>~U</entry><entry>unread messages</entry></row>
<row><entry>~v</entry><entry>messages part of a collapsed thread.</entry></row>
<row><entry>~V</entry><entry>cryptographically verified messages</entry></row>
<row><entry>~x <emphasis>EXPR</emphasis></entry><entry>messages which contain <emphasis>EXPR</emphasis> in the <quote>References</quote> or <quote>In-Reply-To</quote> field</entry></row>
<row><entry>~X [<emphasis>MIN</emphasis>]-[<emphasis>MAX</emphasis>]</entry><entry>messages with <emphasis>MIN</emphasis> to <emphasis>MAX</emphasis> attachments *)</entry></row>
<row><entry>~y <emphasis>EXPR</emphasis></entry><entry>messages which contain <emphasis>EXPR</emphasis> in the <quote>X-Label</quote> field</entry></row>
<row><entry>~z [<emphasis>MIN</emphasis>]-[<emphasis>MAX</emphasis>]</entry><entry>messages with a size in the range <emphasis>MIN</emphasis> to <emphasis>MAX</emphasis> *) **)</entry></row>
<row><entry>~=</entry><entry>duplicated messages (see <link linkend="duplicate-threads">$duplicate_threads</link>)</entry></row>
<row><entry>~$</entry><entry>unreferenced messages (requires threaded view)</entry></row>
<row><entry>~(<emphasis>PATTERN</emphasis>)</entry><entry>messages in threads
containing messages matching <emphasis>PATTERN</emphasis>, e.g. all
threads containing messages from you: ~(~P)</entry></row>
</tbody>
</tgroup>
</table>

<para>
Where <emphasis>EXPR</emphasis> is a <link linkend="regexp">regular expression</link>, and <emphasis>GROUP</emphasis> is an
<link linkend="addrgroup">address group</link>.
</para>

<para>
*) The forms <quote>&lt;[<emphasis>MAX</emphasis>]</quote>,
<quote>&gt;[<emphasis>MIN</emphasis>]</quote>,
<quote>[<emphasis>MIN</emphasis>]-</quote> and
<quote>-[<emphasis>MAX</emphasis>]</quote> are allowed, too.
</para>

<para>
**) The suffixes <quote>K</quote> and <quote>M</quote> are allowed to
specify kilobyte and megabyte respectively.
</para>

<para>
Special attention has to be payed when using regular expressions inside
of patterns.  Specifically, Mutt's parser for these patterns will strip
one level of backslash (<quote>\</quote>), which is normally used for
quoting.  If it is your intention to use a backslash in the regular
expression, you will need to use two backslashes instead
(<quote>\\</quote>). You can force Mutt to treat
<emphasis>EXPR</emphasis> as a simple string instead of a regular
expression by using = instead of ~ in the pattern name. For example,
<literal>=b *.*</literal> will find all messages that contain the
literal string <quote>*.*</quote>. Simple string matches are less
powerful than regular expressions but can be considerably faster. This
is especially true for IMAP folders, because string matches can be
performed on the server instead of by fetching every message. IMAP
treats <literal>=h</literal> specially: it must be of the form
<quote>header: substring</quote> and will not partially match header
names. The substring part may be omitted if you simply wish to find
messages containing a particular header without regard to its value.
</para>

<para>
Patterns matching lists of addresses (notably c, C, p, P and t) match if
there is at least one match in the whole list. If you want to make sure
that all elements of that list match, you need to prefix your pattern
with <quote>^</quote>.  This example matches all mails which only has
recipients from Germany.
</para>

<example id="ex-recips">
<title>Matching all addresses in address lists</title>
<screen>
^~C \.de$
</screen>
</example>

</sect2>

<sect2 id="simple-searches">
<title>Simple Searches</title>

<para>
Mutt supports two versions of so called <quote>simple
searches</quote>. These are issued if the query entered for searching,
limiting and similar operations does not seem to contain a valid pattern
modifier (i.e. it does not contain one of these characters:
<quote>~</quote>, <quote>=</quote> or <quote>%</quote>). If the query is
supposed to contain one of these special characters, they must be
escaped by prepending a backslash (<quote>\</quote>).
</para>

<para>
The first type is by checking whether the query string equals
a keyword case-insensitively from <xref linkend="tab-simplesearch-keywords"/>:
If that is the case, Mutt will use the shown pattern modifier instead.
If a keyword would conflict with your search keyword, you need to turn
it into a regular expression to avoid matching the keyword table. For
example, if you want to find all messages matching <quote>flag</quote>
(using <link linkend="simple-search">$simple_search</link>)
but don't want to match flagged messages, simply search for
<quote><literal>[f]lag</literal></quote>.
</para>

<table id="tab-simplesearch-keywords">
<title>Simple search keywords</title>
<tgroup cols="2">
<thead>
<row><entry>Keyword</entry><entry>Pattern modifier</entry></row>
</thead>
<tbody>
<row><entry>all</entry><entry>~A</entry></row>
<row><entry>.</entry><entry>~A</entry></row>
<row><entry>^</entry><entry>~A</entry></row>
<row><entry>del</entry><entry>~D</entry></row>
<row><entry>flag</entry><entry>~F</entry></row>
<row><entry>new</entry><entry>~N</entry></row>
<row><entry>old</entry><entry>~O</entry></row>
<row><entry>repl</entry><entry>~Q</entry></row>
<row><entry>read</entry><entry>~R</entry></row>
<row><entry>tag</entry><entry>~T</entry></row>
<row><entry>unread</entry><entry>~U</entry></row>
</tbody>
</tgroup>
</table>

<para>
The second type of simple search is to build a complex search pattern
using <link linkend="simple-search">$simple_search</link> as a
template. Mutt will insert your query properly quoted and search for the
composed complex query.
</para>

</sect2>

<sect2 id="complex-patterns">
<title>Nesting and Boolean Operators</title>

<para>
Logical AND is performed by specifying more than one criterion.  For
example:
</para>

<screen>
~t mutt ~f elkins
</screen>

<para>
would select messages which contain the word <quote>mutt</quote> in the
list of recipients <emphasis>and</emphasis> that have the word
<quote>elkins</quote> in the <quote>From</quote> header field.
</para>

<para>
Mutt also recognizes the following operators to create more complex
search patterns:
</para>

<itemizedlist>
<listitem>

<para>
! &mdash; logical NOT operator
</para>
</listitem>
<listitem>

<para>
| &mdash; logical OR operator
</para>
</listitem>
<listitem>

<para>
() &mdash; logical grouping operator
</para>
</listitem>

</itemizedlist>

<para>
Here is an example illustrating a complex search pattern.  This pattern
will select all messages which do not contain <quote>mutt</quote> in the
<quote>To</quote> or <quote>Cc</quote> field and which are from
<quote>elkins</quote>.
</para>

<example id="ex-pattern-bool">
<title>Using boolean operators in patterns</title>
<screen>
!(~t mutt|~c mutt) ~f elkins
</screen>
</example>

<para>
Here is an example using white space in the regular expression (note the
<quote>'</quote> and <quote>"</quote> delimiters).  For this to match,
the mail's subject must match the <quote>^Junk +From +Me$</quote> and it
must be from either <quote>Jim +Somebody</quote> or <quote>Ed
+SomeoneElse</quote>:
</para>

<screen>
'~s "^Junk +From +Me$" ~f ("Jim +Somebody"|"Ed +SomeoneElse")'
</screen>

<note>
<para>
If a regular expression contains parenthesis, or a vertical bar ("|"),
you <emphasis>must</emphasis> enclose the expression in double or single
quotes since those characters are also used to separate different parts
of Mutt's pattern language.  For example: <literal>~f
"me@(mutt\.org|cs\.hmc\.edu)"</literal> Without the quotes, the
parenthesis wouldn't end.  This would be separated to two OR'd patterns:
<emphasis>~f me@(mutt\.org</emphasis> and
<emphasis>cs\.hmc\.edu)</emphasis>. They are never what you want.
</para>
</note>

</sect2>

<sect2 id="date-patterns">
<title>Searching by Date</title>

<para>
Mutt supports two types of dates, <emphasis>absolute</emphasis> and
<emphasis>relative</emphasis>.
</para>

<sect3 id="date-absolute">
<title>Absolute Dates</title>

<para>
Dates <emphasis>must</emphasis> be in DD/MM/YY format (month and year
are optional, defaulting to the current month and year).  An example of
a valid range of dates is:
</para>

<screen>
Limit to messages matching: ~d 20/1/95-31/10
</screen>

<para>
If you omit the minimum (first) date, and just specify
<quote>-DD/MM/YY</quote>, all messages <emphasis>before</emphasis> the
given date will be selected.  If you omit the maximum (second) date, and
specify <quote>DD/MM/YY-</quote>, all messages
<emphasis>after</emphasis> the given date will be selected.  If you
specify a single date with no dash (<quote>-</quote>), only messages
sent on the given date will be selected.
</para>

<para>
You can add error margins to absolute dates.  An error margin is a sign
(+ or -), followed by a digit, followed by one of the units in <xref
linkend="tab-date-units"/>. As a special case, you can replace the sign
by a <quote>*</quote> character, which is equivalent to giving identical
plus and minus error margins.
</para>

<table id="tab-date-units">
<title>Date units</title>
<tgroup cols="2">
<thead>
<row><entry>Unit</entry><entry>Description</entry></row>
</thead>
<tbody>
<row><entry>y</entry><entry>Years</entry></row>
<row><entry>m</entry><entry>Months</entry></row>
<row><entry>w</entry><entry>Weeks</entry></row>
<row><entry>d</entry><entry>Days</entry></row>
</tbody>
</tgroup>
</table>

<para>
Example: To select any messages two weeks around January 15, 2001, you'd
use the following pattern:
</para>

<screen>
Limit to messages matching: ~d 15/1/2001*2w
</screen>

</sect3>

<sect3 id="dates-relative">
<title>Relative Dates</title>

<para>
This type of date is relative to the current date, and may be specified
as:
</para>

<itemizedlist>
<listitem>

<para>
&gt;<emphasis>offset</emphasis> for messages older than
<emphasis>offset</emphasis> units
</para>
</listitem>
<listitem>

<para>
&lt;<emphasis>offset</emphasis> for messages newer than
<emphasis>offset</emphasis> units
</para>
</listitem>
<listitem>

<para>
=<emphasis>offset</emphasis> for messages exactly
<emphasis>offset</emphasis> units old
</para>
</listitem>

</itemizedlist>

<para>
<emphasis>offset</emphasis> is specified as a positive number with one
of the units from <xref linkend="tab-date-units"/>.
</para>

<para>
Example: to select messages less than 1 month old, you would use
</para>

<screen>
Limit to messages matching: ~d &lt;1m
</screen>

<note>
<para>
All dates used when searching are relative to the
<emphasis>local</emphasis> time zone, so unless you change the setting
of your <link linkend="index-format">$index_format</link> to include a
<literal>%[...]</literal> format, these are <emphasis>not</emphasis> the
dates shown in the main index.
</para>
</note>

</sect3>

</sect2>

</sect1>

<sect1 id="tags">
<title>Using Tags</title>

<para>
Sometimes it is desirable to perform an operation on a group of messages
all at once rather than one at a time.  An example might be to save
messages to a mailing list to a separate folder, or to delete all
messages with a given subject.  To tag all messages matching a pattern,
use the <literal>&lt;tag-pattern&gt;</literal> function, which is bound
to <quote>shift-T</quote> by default.  Or you can select individual
messages by hand using the <literal>&lt;tag-message&gt;</literal>
function, which is bound to <quote>t</quote> by default.  See <link
linkend="patterns">patterns</link> for Mutt's pattern matching syntax.
</para>

<para>
Once you have tagged the desired messages, you can use the
<quote>tag-prefix</quote> operator, which is the <quote>;</quote>
(semicolon) key by default.  When the <quote>tag-prefix</quote> operator
is used, the <emphasis>next</emphasis> operation will be applied to all
tagged messages if that operation can be used in that manner.  If the
<link linkend="auto-tag">$auto_tag</link> variable is set, the next
operation applies to the tagged messages automatically, without
requiring the <quote>tag-prefix</quote>.
</para>

<para>
In <link linkend="macro"><command>macro</command>s</link> or <link
linkend="push"><command>push</command></link> commands, you can use the
<literal>&lt;tag-prefix-cond&gt;</literal> operator.  If there are no
tagged messages, Mutt will <quote>eat</quote> the rest of the macro to
abort it's execution.  Mutt will stop <quote>eating</quote> the macro
when it encounters the <literal>&lt;end-cond&gt;</literal> operator;
after this operator the rest of the macro will be executed as normal.
</para>

</sect1>

<sect1 id="hooks">
<title>Using Hooks</title>

<para>
A <emphasis>hook</emphasis> is a concept found in many other programs
which allows you to execute arbitrary commands before performing some
operation.  For example, you may wish to tailor your configuration based
upon which mailbox you are reading, or to whom you are sending mail.  In
the Mutt world, a <emphasis>hook</emphasis> consists of a <link
linkend="regexp">regular expression</link> or <link
linkend="patterns">pattern</link> along with a configuration
option/command.  See:

<itemizedlist>

<listitem>
<para>
<link linkend="account-hook"><command>account-hook</command></link>
</para>
</listitem>

<listitem>
<para>
<link linkend="charset-hook"><command>charset-hook</command></link>
</para>
</listitem>

<listitem>
<para>
<link linkend="crypt-hook"><command>crypt-hook</command></link>
</para>
</listitem>

<listitem>
<para>
<link linkend="fcc-hook"><command>fcc-hook</command></link>
</para>
</listitem>

<listitem>
<para>
<link linkend="fcc-save-hook"><command>fcc-save-hook</command></link>
</para>
</listitem>

<listitem>
<para>
<link linkend="folder-hook"><command>folder-hook</command></link>
</para>
</listitem>

<listitem>
<para>
<link linkend="iconv-hook"><command>iconv-hook</command></link>
</para>
</listitem>

<listitem>
<para>
<link linkend="mbox-hook"><command>mbox-hook</command></link>
</para>
</listitem>

<listitem>
<para>
<link linkend="message-hook"><command>message-hook</command></link>
</para>
</listitem>

<listitem>
<para>
<link linkend="reply-hook"><command>reply-hook</command></link>
</para>
</listitem>

<listitem>
<para>
<link linkend="save-hook"><command>save-hook</command></link>
</para>
</listitem>

<listitem>
<para>
<link linkend="send-hook"><command>send-hook</command></link>
</para>
</listitem>

<listitem>
<para>
<link linkend="send2-hook"><command>send2-hook</command></link>
</para>
</listitem>

</itemizedlist>

for specific details on each type of <emphasis>hook</emphasis> available.
</para>

<note>
<para>
If a hook changes configuration settings, these changes remain effective
until the end of the current Mutt session. As this is generally not
desired, a <quote>default</quote> hook needs to be added before all
other hooks of that type to restore configuration defaults.
</para>
</note>

<example id="ex-default-hook">
<title>Specifying a <quote>default</quote> hook</title>
<screen>
send-hook . 'unmy_hdr From:'
send-hook ~C'^b@b\.b$' my_hdr from: c@c.c
</screen>
</example>

<para>
In <xref linkend="ex-default-hook"/>, by default the value of <link
linkend="from">$from</link> and <link
linkend="realname">$realname</link> is not overridden. When sending
messages either To: or Cc: to <literal>&lt;b@b.b&gt;</literal>, the
From: header is changed to <literal>&lt;c@c.c&gt;</literal>.
</para>

<sect2 id="pattern-hook" xreflabel="Message Matching in Hooks">
<title>Message Matching in Hooks</title>

<para>
Hooks that act upon messages (<command>message-hook</command>,
<command>reply-hook</command>, <command>send-hook</command>,
<command>send2-hook</command>, <command>save-hook</command>,
<command>fcc-hook</command>) are evaluated in a slightly different
manner. For the other types of hooks, a <link linkend="regexp">regular
expression</link> is sufficient.  But in dealing with messages a finer
grain of control is needed for matching since for different purposes you
want to match different criteria.
</para>

<para>
Mutt allows the use of the <link linkend="patterns">search
pattern</link> language for matching messages in hook commands.  This
works in exactly the same way as it would when
<emphasis>limiting</emphasis> or <emphasis>searching</emphasis> the
mailbox, except that you are restricted to those operators which match
information Mutt extracts from the header of the message (i.e., from,
to, cc, date, subject, etc.).
</para>

<para>
For example, if you wanted to set your return address based upon sending
mail to a specific address, you could do something like:
</para>

<screen>
send-hook '~t ^me@cs\.hmc\.edu$' 'my_hdr From: Mutt User &lt;user@host&gt;'
</screen>

<para>
which would execute the given command when sending mail to
<emphasis>me@cs.hmc.edu</emphasis>.
</para>

<para>
However, it is not required that you write the pattern to match using
the full searching language.  You can still specify a simple
<emphasis>regular expression</emphasis> like the other hooks, in which
case Mutt will translate your pattern into the full language, using the
translation specified by the <link
linkend="default-hook">$default_hook</link> variable.  The pattern is
translated at the time the hook is declared, so the value of <link
linkend="default-hook">$default_hook</link> that is in effect at that
time will be used.
</para>

</sect2>

<sect2 id="mailbox-hook" xreflabel="Mailbox Matching in Hooks">
<title>Mailbox Matching in Hooks</title>

<para>
Hooks that match against mailboxes (<command>folder-hook</command>,
<command>mbox-hook</command>) apply both <link linkend="regexp">regular
expression</link> syntax as well as <link linkend="shortcuts">mailbox
shortcut</link> expansion on the regexp parameter.  There is some
overlap between these, so special attention should be paid to the first
character of the regexp.
</para>

<screen>
# Here, ^ will expand to "the current mailbox" not "beginning of string":
folder-hook ^/home/user/Mail/bar "set sort=threads"

# If you want ^ to be interpreted as "beginning of string", one workaround
# is to enclose the regexp in parenthesis:
folder-hook (^/home/user/Mail/bar) "set sort=threads"

# This will expand to the default save folder for the alias "imap.example.com", which
# is probably not what you want:
folder-hook @imap.example.com "set sort=threads"

# A workaround is to use parenthesis or a backslash:
folder-hook (@imap.example.com) "set sort=threads"
folder-hook '\@imap.example.com' "set sort=threads"
</screen>

<para>
Keep in mind that mailbox shortcut expansion on the regexp parameter
takes place when the hook is initially parsed, not when the hook is
matching against a mailbox.  When Mutt starts up and is reading the
.muttrc, some mailbox shortcuts may not be usable.  For example, the
"current mailbox" shortcut, ^, will expand to an empty string because no
mailbox has been opened yet.  Mutt will issue an error for this case or
if the mailbox shortcut results in an empty regexp.
</para>

</sect2>

</sect1>

<sect1 id="query">
<title>External Address Queries</title>

<para>
Mutt supports connecting to external directory databases such as LDAP,
ph/qi, bbdb, or NIS through a wrapper script which connects to Mutt
using a simple interface.  Using the <link
linkend="query-command">$query_command</link> variable, you specify the
wrapper command to use.  For example:
</para>

<screen>
set query_command = "mutt_ldap_query.pl %s"
</screen>

<para>
The wrapper script should accept the query on the command-line.  It
should return a one line message, then each matching response on a
single line, each line containing a tab separated address then name then
some other optional information.  On error, or if there are no matching
addresses, return a non-zero exit code and a one line error message.
</para>

<para>
An example multiple response output:
</para>

<screen>
Searching database ... 20 entries ... 3 matching:
me@cs.hmc.edu           Michael Elkins  mutt dude
blong@fiction.net       Brandon Long    mutt and more
roessler@does-not-exist.org        Thomas Roessler mutt pgp
</screen>

<para>
There are two mechanisms for accessing the query function of Mutt.  One
is to do a query from the index menu using the
<literal>&lt;query&gt;</literal> function (default: Q).  This will
prompt for a query, then bring up the query menu which will list the
matching responses.  From the query menu, you can select addresses to
create aliases, or to mail.  You can tag multiple addresses to mail,
start a new query, or have a new query appended to the current
responses.
</para>

<para>
The other mechanism for accessing the query function is for address
completion, similar to the alias completion.  In any prompt for address
entry, you can use the <literal>&lt;complete-query&gt;</literal>
function (default: ^T) to run a query based on the current address you
have typed.  Like aliases, Mutt will look for what you have typed back
to the last space or comma.  If there is a single response for that
query, Mutt will expand the address in place.  If there are multiple
responses, Mutt will activate the query menu.  At the query menu, you
can select one or more addresses to be added to the prompt.
</para>

</sect1>

<sect1 id="mailbox-formats">
<title>Mailbox Formats</title>

<para>
Mutt supports reading and writing of four different local mailbox
formats: mbox, MMDF, MH and Maildir.  The mailbox type is auto detected,
so there is no need to use a flag for different mailbox types.  When
creating new mailboxes, Mutt uses the default specified with the <link
linkend="mbox-type">$mbox_type</link> variable. A short description of
the formats follows.
</para>

<para>
<emphasis>mbox</emphasis>.  This is a widely used mailbox format for
UNIX.  All messages are stored in a single file.  Each message has a
line of the form:
</para>

<screen>
From me@cs.hmc.edu Fri, 11 Apr 1997 11:44:56 PST
</screen>

<para>
to denote the start of a new message (this is often referred to as the
<quote>From_</quote> line). The mbox format requires mailbox locking, is
prone to mailbox corruption with concurrently writing clients or
misinterpreted From_ lines. Depending on the environment, new mail
detection can be unreliable. Mbox folders are fast to open and easy to
archive.
</para>

<para>
<emphasis>MMDF</emphasis>.  This is a variant of the
<emphasis>mbox</emphasis> format.  Each message is surrounded by lines
containing <quote>^A^A^A^A</quote> (four times control-A's). The same
problems as for mbox apply (also with finding the right message
separator as four control-A's may appear in message bodies).
</para>

<para>
<emphasis>MH</emphasis>. A radical departure from
<emphasis>mbox</emphasis> and <emphasis>MMDF</emphasis>, a mailbox
consists of a directory and each message is stored in a separate file.
The filename indicates the message number (however, this is may not
correspond to the message number Mutt displays). Deleted messages are
renamed with a comma (<quote>,</quote>) prepended to the filename. Mutt
detects this type of mailbox by looking for either
<literal>.mh_sequences</literal> or <literal>.xmhcache</literal> files
(needed to distinguish normal directories from MH mailboxes). MH is more
robust with concurrent clients writing the mailbox, but still may suffer
from lost flags; message corruption is less likely to occur than with
mbox/mmdf. It's usually slower to open compared to mbox/mmdf since many
small files have to be read (Mutt provides <xref
linkend="header-caching"/> to greatly speed this process up).  Depending
on the environment, MH is not very disk-space efficient.
</para>

<para>
<emphasis>Maildir</emphasis>.  The newest of the mailbox formats, used
by the Qmail MTA (a replacement for sendmail).  Similar to
<emphasis>MH</emphasis>, except that it adds three subdirectories of the
mailbox: <emphasis>tmp</emphasis>, <emphasis>new</emphasis> and
<emphasis>cur</emphasis>.  Filenames for the messages are chosen in such
a way they are unique, even when two programs are writing the mailbox
over NFS, which means that no file locking is needed and corruption is
very unlikely. Maildir maybe slower to open without caching in Mutt, it
too is not very disk-space efficient depending on the environment. Since
no additional files are used for metadata (which is embedded in the
message filenames) and Maildir is locking-free, it's easy to sync across
different machines using file-level synchronization tools.
</para>

</sect1>

<sect1 id="shortcuts">
<title>Mailbox Shortcuts</title>

<para>
There are a number of built in shortcuts which refer to specific
mailboxes.  These shortcuts can be used anywhere you are prompted for a
file or mailbox path or in path-related configuration variables. Note
that these only work at the beginning of a string.
</para>

<table id="tab-mailbox-shortcuts">
<title>Mailbox shortcuts</title>
<tgroup cols="2">
<thead>
<row><entry>Shortcut</entry><entry>Refers to...</entry></row>
</thead>
<tbody>
<row><entry><literal>!</literal></entry><entry>your <link linkend="spoolfile">$spoolfile</link> (incoming) mailbox</entry></row>
<row><entry><literal>&gt;</literal></entry><entry>your <link linkend="mbox">$mbox</link> file</entry></row>
<row><entry><literal>&lt;</literal></entry><entry>your <link linkend="record">$record</link> file</entry></row>
<row><entry><literal>^</literal></entry><entry>the current mailbox</entry></row>
<row><entry><literal>-</literal> or <literal>!!</literal></entry><entry>the file you've last visited</entry></row>
<row><entry><literal>~</literal></entry><entry>your home directory</entry></row>
<row><entry><literal>=</literal> or <literal>+</literal></entry><entry>your <link linkend="folder">$folder</link> directory</entry></row>
<row><entry><emphasis>@alias</emphasis></entry><entry>to the <link linkend="save-hook">default save folder</link> as determined by the address of the alias</entry></row>
</tbody>
</tgroup>
</table>

<para>
For example, to store a copy of outgoing messages in the folder they
were composed in, a <link
linkend="folder-hook"><command>folder-hook</command></link> can be used
to set <link linkend="record">$record</link>:
</para>

<screen>
folder-hook . 'set record=^'</screen>

</sect1>

<sect1 id="using-lists">
<title>Handling Mailing Lists</title>

<para>
Mutt has a few configuration options that make dealing with large
amounts of mail easier.  The first thing you must do is to let Mutt know
what addresses you consider to be mailing lists (technically this does
not have to be a mailing list, but that is what it is most often used
for), and what lists you are subscribed to.  This is accomplished
through the use of the <link linkend="lists"><command>lists</command>
and <command>subscribe</command></link> commands in your
<literal>.muttrc</literal>.
</para>

<para>
Now that Mutt knows what your mailing lists are, it can do several
things, the first of which is the ability to show the name of a list
through which you received a message (i.e., of a subscribed list) in the
<emphasis>index</emphasis> menu display.  This is useful to distinguish
between personal and list mail in the same mailbox.  In the <link
linkend="index-format">$index_format</link> variable, the expando
<quote>%L</quote> will print the string <quote>To &lt;list&gt;</quote>
when <quote>list</quote> appears in the <quote>To</quote> field, and
<quote>Cc &lt;list&gt;</quote> when it appears in the <quote>Cc</quote>
field (otherwise it prints the name of the author).
</para>

<para>
Often times the <quote>To</quote> and <quote>Cc</quote> fields in
mailing list messages tend to get quite large. Most people do not bother
to remove the author of the message they reply to from the list,
resulting in two or more copies being sent to that person.  The
<literal>&lt;list-reply&gt;</literal> function, which by default is
bound to <quote>L</quote> in the <emphasis>index</emphasis> menu and
<emphasis>pager</emphasis>, helps reduce the clutter by only replying to
the known mailing list addresses instead of all recipients (except as
specified by <literal>Mail-Followup-To</literal>, see below).
</para>

<para>
Mutt also supports the <literal>Mail-Followup-To</literal> header.  When
you send a message to a list of recipients which includes one or several
subscribed mailing lists, and if the <link
linkend="followup-to">$followup_to</link> option is set, Mutt will
generate a Mail-Followup-To header which contains all the recipients to
whom you send this message, but not your address. This indicates that
group-replies or list-replies (also known as <quote>followups</quote>)
to this message should only be sent to the original recipients of the
message, and not separately to you - you'll receive your copy through
one of the mailing lists you are subscribed to.
</para>

<para>
Conversely, when group-replying or list-replying to a message which has
a <literal>Mail-Followup-To</literal> header, Mutt will respect this
header if the <link
linkend="honor-followup-to">$honor_followup_to</link> configuration
variable is set.  Using <link linkend="list-reply">list-reply</link>
will in this case also make sure that the reply goes to the mailing
list, even if it's not specified in the list of recipients in the
<literal>Mail-Followup-To</literal>.
</para>

<note>
<para>
When header editing is enabled, you can create a
<literal>Mail-Followup-To</literal> header manually.  Mutt will only
auto-generate this header if it doesn't exist when you send the message.
</para>
</note>

<para>
The other method some mailing list admins use is to generate a
<quote>Reply-To</quote> field which points back to the mailing list
address rather than the author of the message.  This can create problems
when trying to reply directly to the author in private, since most mail
clients will automatically reply to the address given in the
<quote>Reply-To</quote> field.  Mutt uses the <link
linkend="reply-to">$reply_to</link> variable to help decide which
address to use.  If set to <emphasis>ask-yes</emphasis> or
<emphasis>ask-no</emphasis>, you will be prompted as to whether or not
you would like to use the address given in the <quote>Reply-To</quote>
field, or reply directly to the address given in the <quote>From</quote>
field.  When set to <emphasis>yes</emphasis>, the
<quote>Reply-To</quote> field will be used when present.
</para>

<para>
The <quote>X-Label:</quote> header field can be used to further identify
mailing lists or list subject matter (or just to annotate messages
individually).  The <link linkend="index-format">$index_format</link>
variable's <quote>%y</quote> and <quote>%Y</quote> expandos can be used
to expand <quote>X-Label:</quote> fields in the index, and Mutt's
pattern-matcher can match regular expressions to <quote>X-Label:</quote>
fields with the <quote>~y</quote> selector.  <quote>X-Label:</quote> is
not a standard message header field, but it can easily be inserted by
procmail and other mail filtering agents.
</para>

<para>
Lastly, Mutt has the ability to <link linkend="sort">sort</link> the
mailbox into <link linkend="threads">threads</link>.  A thread is a
group of messages which all relate to the same subject.  This is usually
organized into a tree-like structure where a message and all of its
replies are represented graphically.  If you've ever used a threaded
news client, this is the same concept.  It makes dealing with large
volume mailing lists easier because you can easily delete uninteresting
threads and quickly find topics of value.
</para>

</sect1>

<sect1 id="new-mail">
<title>New Mail Detection</title>

<para>
Mutt supports setups with multiple folders, allowing all of them to be
monitored for new mail (see <xref linkend="mailboxes"/> for details).
</para>

<sect2 id="new-mail-formats">
<title>How New Mail Detection Works</title>

<para>
For Mbox and Mmdf folders, new mail is detected by comparing access
and/or modification times of files: Mutt assumes a folder has new mail
if it wasn't accessed after it was last modified. Utilities like
<literal>biff</literal> or <literal>frm</literal> or any other program
which accesses the mailbox might cause Mutt to never detect new mail for
that mailbox if they do not properly reset the access time. Other
possible causes of Mutt not detecting new mail in these folders are
backup tools (updating access times) or filesystems mounted without
access time update support (for Linux systems, see the
<literal>relatime</literal> option).
</para>

<note>
<para>
Contrary to older Mutt releases, it now maintains the new mail status of
a folder by properly resetting the access time if the folder contains at
least one message which is neither read, nor deleted, nor marked as old.
</para>
</note>

<para>
In cases where new mail detection for Mbox or Mmdf folders appears to be
unreliable, the <link linkend="check-mbox-size">$check_mbox_size</link>
option can be used to make Mutt track and consult file sizes for new
mail detection instead which won't work for size-neutral changes.
</para>

<para>
New mail for Maildir is assumed if there is one message in the
<literal>new/</literal> subdirectory which is not marked deleted (see
<link linkend="maildir-trash">$maildir_trash</link>). For MH folders, a
mailbox is considered having new mail if there's at least one message in
the <quote>unseen</quote> sequence as specified by <link
linkend="mh-seq-unseen">$mh_seq_unseen</link>.
</para>

<para>
Mutt does not poll POP3 folders for new mail, it only periodically
checks the currently opened folder (if it's a POP3 folder).
</para>

<para>
For IMAP, by default Mutt uses recent message counts provided by the
server to detect new mail. If the <link
linkend="imap-idle">$imap_idle</link> option is set, it'll use the IMAP
IDLE extension if advertised by the server.
</para>

</sect2>

<sect2 id="new-mail-polling">
<title>Polling For New Mail</title>

<para>
When in the index menu and being idle (also see <link
linkend="timeout">$timeout</link>), Mutt periodically checks for new
mail in all folders which have been configured via the
<command>mailboxes</command> command. The interval depends on the folder
type: for local/IMAP folders it consults <link
linkend="mail-check">$mail_check</link> and <link
linkend="pop-checkinterval">$pop_checkinterval</link> for POP folders.
</para>

<para>
Outside the index menu the directory browser supports checking for new
mail using the <literal>&lt;check-new&gt;</literal> function which is
unbound by default. Pressing TAB will bring up a menu showing the files
specified by the <command>mailboxes</command> command, and indicate
which contain new messages. Mutt will automatically enter this mode when
invoked from the command line with the <literal>-y</literal> option.
</para>

<para>
For the pager, index and directory browser menus, Mutt contains the
<literal>&lt;buffy-list&gt;</literal> function (bound to
<quote>.</quote> by default) which will print a list of folders with new
mail in the command line at the bottom of the screen.
</para>

<para>
For the index, by default Mutt displays the number of mailboxes with new
mail in the status bar, please refer to the <link
linkend="status-format">$status_format</link> variable for details.
</para>

<para>
When changing folders, Mutt fills the prompt with the first folder from
the mailboxes list containing new mail (if any), pressing
<literal>&lt;Space&gt;</literal> will cycle through folders with new
mail.  The (by default unbound) function
<literal>&lt;next-unread-mailbox&gt;</literal> in the index can be used
to immediately open the next folder with unread mail (if any).
</para>

</sect2>

</sect1>

<sect1 id="editing-threads">
<title>Editing Threads</title>

<para>
Mutt has the ability to dynamically restructure threads that are broken
either by misconfigured software or bad behavior from some
correspondents. This allows to clean your mailboxes from these
annoyances which make it hard to follow a discussion.
</para>

<sect2 id="link-threads">
<title>Linking Threads</title>

<para>
Some mailers tend to <quote>forget</quote> to correctly set the
<quote>In-Reply-To:</quote> and <quote>References:</quote> headers when
replying to a message. This results in broken discussions because Mutt
has not enough information to guess the correct threading.  You can fix
this by tagging the reply, then moving to the parent message and using
the <literal>&lt;link-threads&gt;</literal> function (bound to &amp; by
default). The reply will then be connected to this parent message.
</para>

<para>
You can also connect multiple children at once, tagging them and using
the <literal>&lt;tag-prefix&gt;</literal> command (<quote>;</quote>) or
the <link linkend="auto-tag">$auto_tag</link> option.
</para>

</sect2>

<sect2 id="break-threads">
<title>Breaking Threads</title>

<para>
On mailing lists, some people are in the bad habit of starting a new
discussion by hitting <quote>reply</quote> to any message from the list
and changing the subject to a totally unrelated one.  You can fix such
threads by using the <literal>&lt;break-thread&gt;</literal> function
(bound by default to #), which will turn the subthread starting from the
current message into a whole different thread.
</para>

</sect2>

</sect1>

<sect1 id="dsn">
<title>Delivery Status Notification (DSN) Support</title>

<para>
RFC1894 defines a set of MIME content types for relaying information
about the status of electronic mail messages.  These can be thought of
as <quote>return receipts.</quote>
</para>

<para>
To support DSN, there are two variables. <link
linkend="dsn-notify">$dsn_notify</link> is used to request receipts for
different results (such as failed message, message delivered, etc.).
<link linkend="dsn-return">$dsn_return</link> requests how much of your
message should be returned with the receipt (headers or full message).
</para>

<para>
When using <link linkend="sendmail">$sendmail</link> for mail delivery,
you need to use either Berkeley sendmail 8.8.x (or greater) a MTA
supporting DSN command line options compatible to Sendmail: The -N and
-R options can be used by the mail client to make requests as to what
type of status messages should be returned. Please consider your MTA
documentation whether DSN is supported.
</para>

<para>
For SMTP delivery using <link linkend="smtp-url">$smtp_url</link>, it
depends on the capabilities announced by the server whether Mutt will
attempt to request DSN or not.
</para>

</sect1>

<sect1 id="urlview">
<title>Start a WWW Browser on URLs</title>

<para>
If a message contains URLs, it is efficient to get a menu with all the
URLs and start a WWW browser on one of them.  This functionality is
provided by the external urlview program which can be retrieved at
<ulink
url="ftp://ftp.mutt.org/mutt/contrib/">ftp://ftp.mutt.org/mutt/contrib/</ulink>
and the configuration commands:
</para>

<screen>
macro index \cb |urlview\n
macro pager \cb |urlview\n
</screen>

</sect1>

<sect1 id="misc-topics">
<title>Miscellany</title>

<para>
This section documents various features that fit nowhere else.
</para>

<variablelist>
<varlistentry>
<term>
Address normalization
</term>
<listitem>
<para>
Mutt normalizes all e-mail addresses to the simplest form possible. If
an address contains a realname, the form <emphasis>Joe User
&lt;joe@example.com&gt;</emphasis> is used and the pure e-mail address
without angle brackets otherwise, i.e. just
<emphasis>joe@example.com</emphasis>.
</para>
<para>
This normalization affects all headers Mutt generates including aliases.
</para>
</listitem>
</varlistentry>
<varlistentry>
<term>
Initial folder selection
</term>
<listitem>
<para>
The folder Mutt opens at startup is determined as follows: the folder
specified in the <literal>$MAIL</literal> environment variable if
present. Otherwise, the value of <literal>$MAILDIR</literal> is taken
into account. If that isn't present either, Mutt takes the user's
mailbox in the mailspool as determined at compile-time (which may also
reside in the home directory). The <link
linkend="spoolfile">$spoolfile</link> setting overrides this
selection. Highest priority has the mailbox given with the
<literal>-f</literal> command line option.
</para>
</listitem>
</varlistentry>
</variablelist>

</sect1>

</chapter>

<chapter id="mimesupport">
<title>Mutt's MIME Support</title>

<para>
Quite a bit of effort has been made to make Mutt the premier text-mode
MIME MUA.  Every effort has been made to provide the functionality that
the discerning MIME user requires, and the conformance to the standards
wherever possible.  When configuring Mutt for MIME, there are two extra
types of configuration files which Mutt uses.  One is the
<literal>mime.types</literal> file, which contains the mapping of file
extensions to IANA MIME types.  The other is the
<literal>mailcap</literal> file, which specifies the external commands
to use for handling specific MIME types.
</para>

<sect1 id="using-mime">
<title>Using MIME in Mutt</title>

<sect2 id="mime-overview">
<title>MIME Overview</title>

<para>
MIME is short for <quote>Multipurpose Internet Mail Extension</quote>
and describes mechanisms to internationalize and structure mail
messages. Before the introduction of MIME, messages had a single text
part and were limited to us-ascii header and content. With MIME,
messages can have attachments (and even attachments which itself have
attachments and thus form a tree structure), nearly arbitrary characters
can be used for sender names, recipients and subjects.
</para>

<para>
Besides the handling of non-ascii characters in message headers, to Mutt
the most important aspect of MIME are so-called MIME types. These are
constructed using a <emphasis>major</emphasis> and
<emphasis>minor</emphasis> type separated by a forward slash.  These
specify details about the content that follows. Based upon these, Mutt
decides how to handle this part. The most popular major type is
<quote><literal>text</literal></quote> with minor types for plain text,
HTML and various other formats. Major types also exist for images,
audio, video and of course general application data (e.g. to separate
cryptographically signed data with a signature, send office documents,
and in general arbitrary binary data). There's also the
<literal>multipart</literal> major type which represents the root of a
subtree of MIME parts. A list of supported MIME types can be found in
<xref linkend="supported-mime-types"/>.
</para>

<para>
MIME also defines a set of encoding schemes for transporting MIME
content over the network: <literal>7bit</literal>,
<literal>8bit</literal>, <literal>quoted-printable</literal>,
<literal>base64</literal> and <literal>binary</literal>. There're some
rules when to choose what for encoding headers and/or body (if needed),
and Mutt will in general make a good choice.
</para>

<para>
Mutt does most of MIME encoding/decoding behind the scenes to form
messages conforming to MIME on the sending side. On reception, it can be
flexibly configured as to how what MIME structure is displayed (and if
it's displayed): these decisions are based on the content's MIME type.
There are three areas/menus in dealing with MIME: the pager (while
viewing a message), the attachment menu and the compose menu.
</para>

</sect2>

<sect2 id="mime-pager">
<title>Viewing MIME Messages in the Pager</title>

<para>
When you select a message from the index and view it in the pager, Mutt
decodes as much of a message as possible to a text representation.  Mutt
internally supports a number of MIME types, including the
<literal>text</literal> major type (with all minor types), the
<literal>message/rfc822</literal> (mail messages) type and some
<literal>multipart</literal> types. In addition, it recognizes a variety
of PGP MIME types, including PGP/MIME and
<literal>application/pgp</literal>.
</para>

<para>
Mutt will denote attachments with a couple lines describing them.
These lines are of the form:
</para>

<screen>
[-- Attachment #1: Description --]
[-- Type: text/plain, Encoding: 7bit, Size: 10000 --]
</screen>

<para>
Where the <emphasis>Description</emphasis> is the description or
filename given for the attachment, and the <emphasis>Encoding</emphasis>
is one of the already mentioned content encodings.
</para>

<para>
If Mutt cannot deal with a MIME type, it will display a message like:
</para>

<screen>
[-- image/gif is unsupported (use 'v' to view this part) --]
</screen>

</sect2>

<sect2 id="attach-menu">
<title>The Attachment Menu</title>

<para>
The default binding for <literal>&lt;view-attachments&gt;</literal> is
<quote>v</quote>, which displays the attachment menu for a message.  The
attachment menu displays a list of the attachments in a message.  From
the attachment menu, you can save, print, pipe, delete, and view
attachments.  You can apply these operations to a group of attachments
at once, by tagging the attachments and by using the
<literal>&lt;tag-prefix&gt;</literal> operator.  You can also reply to
the current message from this menu, and only the current attachment (or
the attachments tagged) will be quoted in your reply.  You can view
attachments as text, or view them using the mailcap viewer definition
(the mailcap mechanism is explained later in detail).
</para>

<para>
Finally, you can apply the usual message-related functions (like <link
linkend="resend-message"><literal>&lt;resend-message&gt;</literal></link>,
and the <literal>&lt;reply&gt;</literal> and
<literal>&lt;forward&gt;</literal> functions) to attachments of type
<literal>message/rfc822</literal>.
</para>

<para>
See table <xref linkend="tab-attachment-bindings"/> for all available
functions.
</para>

</sect2>

<sect2 id="compose-menu">
<title>The Compose Menu</title>

<para>
The compose menu is the menu you see before you send a message.  It
allows you to edit the recipient list, the subject, and other aspects of
your message.  It also contains a list of the attachments of your
message, including the main body.  From this menu, you can print, copy,
filter, pipe, edit, compose, review, and rename an attachment or a list
of tagged attachments.  You can also modifying the attachment
information, notably the type, encoding and description.
</para>

<para>
Attachments appear as follows by default:
</para>

<screen>
- 1 [text/plain, 7bit, 1K]           /tmp/mutt-euler-8082-0 &lt;no description&gt;
  2 [applica/x-gunzip, base64, 422K] ~/src/mutt-0.85.tar.gz &lt;no description&gt;
</screen>

<para>
The <quote>-</quote> denotes that Mutt will delete the file after
sending (or postponing, or canceling) the message.  It can be toggled
with the <literal>&lt;toggle-unlink&gt;</literal> command (default: u).
The next field is the MIME content-type, and can be changed with the
<literal>&lt;edit-type&gt;</literal> command (default: ^T).  The next
field is the encoding for the attachment, which allows a binary message
to be encoded for transmission on 7bit links.  It can be changed with
the <literal>&lt;edit-encoding&gt;</literal> command (default: ^E).  The
next field is the size of the attachment, rounded to kilobytes or
megabytes.  The next field is the filename, which can be changed with
the <literal>&lt;rename-file&gt;</literal> command (default: R).  The
final field is the description of the attachment, and can be changed
with the <literal>&lt;edit-description&gt;</literal> command (default:
d). See <link linkend="attach-format">$attach_format</link> for a full
list of available expandos to format this display to your needs.
</para>

</sect2>

</sect1>

<sect1 id="mime-types">
<title>MIME Type Configuration with <literal>mime.types</literal></title>

<para>
To get most out of MIME, it's important that a MIME part's content type
matches the content as closely as possible so that the recipient's
client can automatically select the right viewer for the
content. However, there's no reliable for Mutt to know how to detect
every possible file type. Instead, it uses a simple plain text mapping
file that specifies what file extension corresponds to what MIME
type. This file is called <literal>mime.types</literal>.
</para>

<para>
When you add an attachment to your mail message, Mutt searches your
personal <literal>mime.types</literal> file at
<literal>$HOME/.mime.types</literal>, and then the system
<literal>mime.types</literal> file at
<literal>/usr/local/share/mutt/mime.types</literal> or
<literal>/etc/mime.types</literal>
</para>

<para>
Each line starts with the full MIME type, followed by a space and
space-separated list of file extensions. For example you could use:
</para>

<example id="ex-mime-types">
<title><literal>mime.types</literal></title>
<screen>
application/postscript          ps eps
application/pgp                 pgp
audio/x-aiff                    aif aifc aiff
</screen>
</example>

<para>
A sample <literal>mime.types</literal> file comes with the Mutt
distribution, and should contain most of the MIME types you are likely
to use.
</para>

<para>
If Mutt can not determine the MIME type by the extension of the file you
attach, it will look at the file.  If the file is free of binary
information, Mutt will assume that the file is plain text, and mark it
as <literal>text/plain</literal>.  If the file contains binary
information, then Mutt will mark it as
<literal>application/octet-stream</literal>.  You can change the MIME
type that Mutt assigns to an attachment by using the
<literal>&lt;edit-type&gt;</literal> command from the compose menu
(default: ^T), see <xref linkend="supported-mime-types"/> for supported
major types. Mutt recognizes all of these if the appropriate entry is
found in the <literal>mime.types</literal> file. Non-recognized mime
types should only be used if the recipient of the message is likely to
be expecting such attachments.
</para>

<table id="supported-mime-types">
<title>Supported MIME types</title>
<tgroup cols="3">
<thead>
<row><entry>MIME major type</entry><entry>Standard</entry><entry>Description</entry></row>
</thead>
<tbody>
<row><entry><literal>application</literal></entry><entry>yes</entry><entry>General application data</entry></row>
<row><entry><literal>audio</literal></entry><entry>yes</entry><entry>Audio data</entry></row>
<row><entry><literal>image</literal></entry><entry>yes</entry><entry>Image data</entry></row>
<row><entry><literal>message</literal></entry><entry>yes</entry><entry>Mail messages, message status information</entry></row>
<row><entry><literal>model</literal></entry><entry>yes</entry><entry>VRML and other modeling data</entry></row>
<row><entry><literal>multipart</literal></entry><entry>yes</entry><entry>Container for other MIME parts</entry></row>
<row><entry><literal>text</literal></entry><entry>yes</entry><entry>Text data</entry></row>
<row><entry><literal>video</literal></entry><entry>yes</entry><entry>Video data</entry></row>
<row><entry><literal>chemical</literal></entry><entry>no</entry><entry>Mostly molecular data</entry></row>
</tbody>
</tgroup>
</table>

<para>
MIME types are not arbitrary, they need to be assigned by <ulink
url="http://www.iana.org/assignments/media-types/">IANA</ulink>.
</para>

</sect1>

<sect1 id="mailcap">
<title>MIME Viewer Configuration with Mailcap</title>

<para>
Mutt supports RFC 1524 MIME Configuration, in particular the Unix
specific format specified in Appendix A of RFC 1524.  This file format
is commonly referred to as the <quote>mailcap</quote> format.  Many MIME
compliant programs utilize the mailcap format, allowing you to specify
handling for all MIME types in one place for all programs.  Programs
known to use this format include Firefox, lynx and metamail.
</para>

<para>
In order to handle various MIME types that Mutt doesn't have built-in
support for, it parses a series of external configuration files to find
an external handler. The default search string for these files is a
colon delimited list containing the following files:
</para>

<orderedlist>
<listitem><para><literal>$HOME/.mailcap</literal></para></listitem>
<listitem><para><literal>$PKGDATADIR/mailcap</literal></para></listitem>
<listitem><para><literal>$SYSCONFDIR/mailcap</literal></para></listitem>
<listitem><para><literal>/etc/mailcap</literal></para></listitem>
<listitem><para><literal>/usr/etc/mailcap</literal></para></listitem>
<listitem><para><literal>/usr/local/etc/mailcap</literal></para></listitem>
</orderedlist>

<para>
where <literal>$HOME</literal> is your home directory. The
<literal>$PKGDATADIR</literal> and the <literal>$SYSCONFDIR</literal>
directories depend on where Mutt is installed: the former is the default
for shared data, the latter for system configuration files.
</para>

<para>
The default search path can be obtained by running the following
command:
</para>

<screen>
mutt -nF /dev/null -Q mailcap_path
</screen>

<para>
In particular, the metamail distribution will install a mailcap file,
usually as <literal>/usr/local/etc/mailcap</literal>, which contains
some baseline entries.
</para>

<sect2 id="mailcap-basics">
<title>The Basics of the Mailcap File</title>

<para>
A mailcap file consists of a series of lines which are comments, blank,
or definitions.
</para>

<para>
A comment line consists of a # character followed by anything you want.
</para>

<para>
A blank line is blank.
</para>

<para>
A definition line consists of a content type, a view command, and any
number of optional fields.  Each field of a definition line is divided
by a semicolon <quote>;</quote> character.
</para>

<para>
The content type is specified in the MIME standard
<quote>type/subtype</quote> notation.  For example,
<literal>text/plain</literal>, <literal>text/html</literal>,
<literal>image/gif</literal>, etc.  In addition, the mailcap format
includes two formats for wildcards, one using the special
<quote>*</quote> subtype, the other is the implicit wild, where you only
include the major type.  For example, <literal>image/*</literal>, or
<literal>video</literal> will match all image types and video types,
respectively.
</para>

<para>
The view command is a Unix command for viewing the type specified. There
are two different types of commands supported. The default is to send
the body of the MIME message to the command on stdin. You can change
this behavior by using <literal>%s</literal> as a parameter to your view
command.  This will cause Mutt to save the body of the MIME message to a
temporary file, and then call the view command with the
<literal>%s</literal> replaced by the name of the temporary file. In
both cases, Mutt will turn over the terminal to the view program until
the program quits, at which time Mutt will remove the temporary file if
it exists. This means that mailcap does <emphasis>not</emphasis> work
out of the box with programs which detach themselves from the terminal
right after starting, like <literal>open</literal> on Mac OS X. In order
to nevertheless use these programs with mailcap, you probably need
custom shell scripts.
</para>

<para>
So, in the simplest form, you can send a <literal>text/plain</literal>
message to the external pager more on standard input:
</para>

<screen>
text/plain; more
</screen>

<para>
Or, you could send the message as a file:
</para>

<screen>
text/plain; more %s
</screen>

<para>
Perhaps you would like to use lynx to interactively view a
<literal>text/html</literal> message:
</para>

<screen>
text/html; lynx %s
</screen>

<para>
In this case, lynx does not support viewing a file from standard input,
so you must use the <literal>%s</literal> syntax.
</para>

<note>
<para>
<emphasis>Some older versions of lynx contain a bug where they will
check the mailcap file for a viewer for <literal>text/html</literal>.
They will find the line which calls lynx, and run it.  This causes lynx
to continuously spawn itself to view the object.</emphasis>
</para>
</note>

<para>
On the other hand, maybe you don't want to use lynx interactively, you
just want to have it convert the <literal>text/html</literal> to
<literal>text/plain</literal>, then you can use:
</para>

<screen>
text/html; lynx -dump %s | more
</screen>

<para>
Perhaps you wish to use lynx to view <literal>text/html</literal> files,
and a pager on all other text formats, then you would use the following:
</para>

<screen>
text/html; lynx %s
text/*; more
</screen>

</sect2>

<sect2 id="secure-mailcap">
<title>Secure Use of Mailcap</title>

<para>
The interpretation of shell meta-characters embedded in MIME parameters
can lead to security problems in general.  Mutt tries to quote
parameters in expansion of <literal>%s</literal> syntaxes properly, and
avoids risky characters by substituting them, see the <link
linkend="mailcap-sanitize">$mailcap_sanitize</link> variable.
</para>

<para>
Although Mutt's procedures to invoke programs with mailcap seem to be
safe, there are other applications parsing mailcap, maybe taking less
care of it.  Therefore you should pay attention to the following rules:
</para>

<para>
<emphasis>Keep the %-expandos away from shell quoting.</emphasis> Don't
quote them with single or double quotes.  Mutt does this for you, the
right way, as should any other program which interprets mailcap.  Don't
put them into backtick expansions.  Be highly careful with evil
statements, and avoid them if possible at all.  Trying to fix broken
behavior with quotes introduces new leaks &mdash; there is no
alternative to correct quoting in the first place.
</para>

<para>
If you have to use the %-expandos' values in context where you need
quoting or backtick expansions, put that value into a shell variable and
reference the shell variable where necessary, as in the following
example (using <literal>$charset</literal> inside the backtick expansion
is safe, since it is not itself subject to any further expansion):
</para>

<screen>
text/test-mailcap-bug; cat %s; copiousoutput; test=charset=%{charset} \
        &amp;&amp; test "`echo $charset | tr '[A-Z]' '[a-z]'`" != iso-8859-1
</screen>

</sect2>

<sect2 id="advanced-mailcap">
<title>Advanced Mailcap Usage</title>

<sect3 id="optional-mailcap-fields">
<title>Optional Fields</title>

<para>
In addition to the required content-type and view command fields, you
can add semi-colon <quote>;</quote> separated fields to set flags and
other options.  Mutt recognizes the following optional fields:
</para>

<variablelist>

<varlistentry>
<term>copiousoutput</term>
<listitem>
<para>
This flag tells Mutt that the command passes possibly large amounts of
text on standard output.  This causes Mutt to invoke a pager (either
the internal pager or the external pager defined by the pager variable)
on the output of the view command.  Without this flag, Mutt assumes that
the command is interactive.  One could use this to replace the pipe to
<literal>more</literal> in the <literal>lynx -dump</literal> example in
the Basic section:
</para>

<screen>
text/html; lynx -dump %s ; copiousoutput
</screen>

<para>
This will cause lynx to format the <literal>text/html</literal> output
as <literal>text/plain</literal> and Mutt will use your standard pager
to display the results.
</para>

<para>
Note that when using the built-in pager, <emphasis>only</emphasis>
entries with this flag will be considered a handler for a MIME type
&mdash; all other entries will be ignored.
</para>
</listitem>
</varlistentry>
<varlistentry>
<term>needsterminal</term>
<listitem>
<para>
Mutt uses this flag when viewing attachments with <link
linkend="auto-view"><command>auto_view</command></link>, in order to
decide whether it should honor the setting of the <link
linkend="wait-key">$wait_key</link> variable or not.  When an attachment
is viewed using an interactive program, and the corresponding mailcap
entry has a <emphasis>needsterminal</emphasis> flag, Mutt will use <link
linkend="wait-key">$wait_key</link> and the exit status of the program
to decide if it will ask you to press a key after the external program
has exited.  In all other situations it will not prompt you for a key.
</para>
</listitem>
</varlistentry>
<varlistentry>
<term>compose=&lt;command&gt;</term>
<listitem>
<para>
This flag specifies the command to use to create a new attachment of a
specific MIME type.  Mutt supports this from the compose menu.
</para>
</listitem>
</varlistentry>
<varlistentry>
<term>composetyped=&lt;command&gt;</term>
<listitem>
<para>
This flag specifies the command to use to create a new attachment of a
specific MIME type.  This command differs from the compose command in
that Mutt will expect standard MIME headers on the data.  This can be
used to specify parameters, filename, description, etc. for a new
attachment.  Mutt supports this from the compose menu.
</para>
</listitem>
</varlistentry>
<varlistentry>
<term>print=&lt;command&gt;</term>
<listitem>
<para>
This flag specifies the command to use to print a specific MIME type.
Mutt supports this from the attachment and compose menus.
</para>
</listitem>
</varlistentry>
<varlistentry>
<term>edit=&lt;command&gt;</term>
<listitem>
<para>
This flag specifies the command to use to edit a specific MIME type.
Mutt supports this from the compose menu, and also uses it to compose
new attachments.  Mutt will default to the defined <link
linkend="editor">$editor</link> for text attachments.
</para>
</listitem>
</varlistentry>
<varlistentry>
<term>nametemplate=&lt;template&gt;</term>
<listitem>
<para>
This field specifies the format for the file denoted by
<literal>%s</literal> in the command fields.  Certain programs will
require a certain file extension, for instance, to correctly view a
file.  For instance, lynx will only interpret a file as
<literal>text/html</literal> if the file ends in
<literal>.html</literal>.  So, you would specify lynx as a
<literal>text/html</literal> viewer with a line in the mailcap file
like:
</para>

<screen>
text/html; lynx %s; nametemplate=%s.html
</screen>

</listitem>
</varlistentry>
<varlistentry>
<term>test=&lt;command&gt;</term>
<listitem>
<para>
This field specifies a command to run to test whether this mailcap entry
should be used.  The command is defined with the command expansion rules
defined in the next section.  If the command returns 0, then the test
passed, and Mutt uses this entry.  If the command returns non-zero, then
the test failed, and Mutt continues searching for the right entry.  Note
that the content-type must match before Mutt performs the test.  For
example:
</para>

<screen>
text/html; firefox -remote 'openURL(%s)' ; test=RunningX
text/html; lynx %s
</screen>

<para>
In this example, Mutt will run the program <literal>RunningX</literal>
which will return 0 if the X Window manager is running, and non-zero if
it isn't.  If <literal>RunningX</literal> returns 0, then Mutt will run
firefox to display the <literal>text/html</literal> object.  If RunningX
doesn't return 0, then Mutt will go on to the next entry and use lynx to
display the <literal>text/html</literal> object.
</para>
</listitem>
</varlistentry>
</variablelist>

</sect3>

<sect3 id="mailcap-search-order">
<title>Search Order</title>

<para>
When searching for an entry in the mailcap file, Mutt will search for
the most useful entry for its purpose.  For instance, if you are
attempting to print an <literal>image/gif</literal>, and you have the
following entries in your mailcap file, Mutt will search for an entry
with the print command:
</para>

<screen>
image/*;        xv %s
image/gif;      ; print= anytopnm %s | pnmtops | lpr; \
                nametemplate=%s.gif
</screen>

<para>
Mutt will skip the <literal>image/*</literal> entry and use the
<literal>image/gif</literal> entry with the print command.
</para>

<para>
In addition, you can use this with <link
linkend="auto-view"><command>auto_view</command></link> to denote two
commands for viewing an attachment, one to be viewed automatically, the
other to be viewed interactively from the attachment menu using the
<literal>&lt;view-mailcap&gt;</literal> function (bound to
<quote>m</quote> by default). In addition, you can then use the test
feature to determine which viewer to use interactively depending on your
environment.
</para>

<screen>
text/html;      firefox -remote 'openURL(%s)' ; test=RunningX
text/html;      lynx %s; nametemplate=%s.html
text/html;      lynx -dump %s; nametemplate=%s.html; copiousoutput
</screen>

<para>
For <link linkend="auto-view"><command>auto_view</command></link>, Mutt
will choose the third entry because of the
<literal>copiousoutput</literal> tag.  For interactive viewing, Mutt
will run the program <literal>RunningX</literal> to determine if it
should use the first entry.  If the program returns non-zero, Mutt will
use the second entry for interactive viewing. The last entry is for
inline display in the pager and the
<literal>&lt;view-attach&gt;</literal> function in the attachment menu.
</para>

<para>
Entries with the <literal>copiousoutput</literal> tag should always be
specified as the last one per type. For non-interactive use, the last
entry will then actually be the first matching one with the tag set.
For non-interactive use, only <literal>copiousoutput</literal>-tagged
entries are considered. For interactive use, Mutt ignores this tag and
treats all entries equally. Therefore, if not specified last, all
following entries without this tag would never be considered for
<literal>&lt;view-attach&gt;</literal> because the
<literal>copiousoutput</literal> before them matched already.
</para>

</sect3>

<sect3 id="mailcap-command-expansion">
<title>Command Expansion</title>

<para>
The various commands defined in the mailcap files are passed to the
<literal>/bin/sh</literal> shell using the <literal>system(3)</literal>
function.  Before the command is passed to <literal>/bin/sh
-c</literal>, it is parsed to expand various special parameters with
information from Mutt.  The keywords Mutt expands are:
</para>

<variablelist>

<varlistentry>
<term>%s</term>
<listitem>
<para>
As seen in the basic mailcap section, this variable is expanded to a
filename specified by the calling program.  This file contains the body
of the message to view/print/edit or where the composing program should
place the results of composition.  In addition, the use of this keyword
causes Mutt to not pass the body of the message to the view/print/edit
program on stdin.
</para>
</listitem>
</varlistentry>
<varlistentry>
<term>%t</term>
<listitem>
<para>
Mutt will expand <literal>%t</literal> to the text representation of the
content type of the message in the same form as the first parameter of
the mailcap definition line, i.e. <literal>text/html</literal> or
<literal>image/gif</literal>.
</para>
</listitem>
</varlistentry>
<varlistentry>
<term>%{&lt;parameter&gt;}</term>
<listitem>
<para>
Mutt will expand this to the value of the specified parameter from the
Content-Type: line of the mail message.  For instance, if your mail
message contains:
</para>

<screen>
Content-Type: text/plain; charset=iso-8859-1
</screen>

<para>
then Mutt will expand <literal>%{charset}</literal> to
<quote>iso-8859-1</quote>.  The default metamail mailcap file uses this
feature to test the charset to spawn an xterm using the right charset to
view the message.
</para>
</listitem>
</varlistentry>
<varlistentry>
<term>\%</term>
<listitem>
<para>
This will be replaced by a literal <literal>%</literal>.
</para>
</listitem>
</varlistentry>
</variablelist>

<para>
Mutt does not currently support the <literal>%F</literal> and
<literal>%n</literal> keywords specified in RFC 1524.  The main purpose
of these parameters is for multipart messages, which is handled
internally by Mutt.
</para>

</sect3>

</sect2>

<sect2 id="mailcap-example">
<title>Example Mailcap Files</title>

<para>
This mailcap file is fairly simple and standard:
</para>

<screen>
<emphasis role="comment"># I'm always running X :)</emphasis>
video/*;        xanim %s &gt; /dev/null
image/*;        xv %s &gt; /dev/null

<emphasis role="comment"># I'm always running firefox (if my computer had more memory, maybe)</emphasis>
text/html;      firefox -remote 'openURL(%s)'
</screen>

<para>
This mailcap file shows quite a number of examples:
</para>

<screen>
<emphasis role="comment"># Use xanim to view all videos   Xanim produces a header on startup,
# send that to /dev/null so I don't see it</emphasis>
video/*;        xanim %s &gt; /dev/null

<emphasis role="comment"># Send html to a running firefox by remote</emphasis>
text/html;      firefox -remote 'openURL(%s)'; test=RunningFirefox

<emphasis role="comment"># If I'm not running firefox but I am running X, start firefox on the
# object</emphasis>
text/html;      firefox %s; test=RunningX

<emphasis role="comment"># Else use lynx to view it as text</emphasis>
text/html;      lynx %s

<emphasis role="comment"># This version would convert the text/html to text/plain</emphasis>
text/html;      lynx -dump %s; copiousoutput

<emphasis role="comment"># I use enscript to print text in two columns to a page</emphasis>
text/*;         more %s; print=enscript -2Gr %s

<emphasis role="comment"># Firefox adds a flag to tell itself to view jpegs internally</emphasis>
image/jpeg;xv %s; x-mozilla-flags=internal

<emphasis role="comment"># Use xv to view images if I'm running X</emphasis>
<emphasis role="comment"># In addition, this uses the \ to extend the line and set my editor</emphasis>
<emphasis role="comment"># for images</emphasis>
image/*;xv %s; test=RunningX; \
        edit=xpaint %s

<emphasis role="comment"># Convert images to text using the netpbm tools</emphasis>
image/*;  (anytopnm %s | pnmscale -xysize 80 46 | ppmtopgm | pgmtopbm |
pbmtoascii -1x2 ) 2&gt;&amp;1 ; copiousoutput

<emphasis role="comment"># Send excel spreadsheets to my NT box</emphasis>
application/ms-excel; open.pl %s
</screen>

</sect2>

</sect1>

<sect1 id="auto-view">
<title>MIME Autoview</title>

<para>
Usage:
</para>

<cmdsynopsis>
<command>auto_view</command>
<arg choice="plain">
<replaceable>mimetype</replaceable>
</arg>
<arg choice="opt" rep="repeat">
<replaceable>mimetype</replaceable>
</arg>

<command>unauto_view</command>
<group choice="req">
<arg choice="plain">
<replaceable>*</replaceable>
</arg>
<arg choice="plain" rep="repeat">
<replaceable>mimetype</replaceable>
</arg>
</group>
</cmdsynopsis>

<para>
In addition to explicitly telling Mutt to view an attachment with the
MIME viewer defined in the mailcap file from the attachments menu, Mutt
has support for automatically viewing MIME attachments while in the
pager.
</para>

<para>
For this to work, you must define a viewer in the mailcap file which
uses the <literal>copiousoutput</literal> option to denote that it is
non-interactive.  Usually, you also use the entry to convert the
attachment to a text representation which you can view in the pager.
</para>

<para>
You then use the <command>auto_view</command> configuration command to
list the content-types that you wish to view automatically.  For
instance, if you set it to:
</para>

<screen>
auto_view text/html application/x-gunzip \
  application/postscript image/gif application/x-tar-gz
</screen>

<para>
...Mutt would try to find corresponding entries for rendering
attachments of these types as text. A corresponding mailcap could look
like:
</para>

<screen>
text/html;      lynx -dump %s; copiousoutput; nametemplate=%s.html
image/*;        anytopnm %s | pnmscale -xsize 80 -ysize 50 | ppmtopgm | \
                pgmtopbm | pbmtoascii ; copiousoutput
application/x-gunzip;   gzcat; copiousoutput
application/x-tar-gz; gunzip -c %s | tar -tf - ; copiousoutput
application/postscript; ps2ascii %s; copiousoutput
</screen>

<para>
<command>unauto_view</command> can be used to remove previous entries
from the <command>auto_view</command> list.  This can be used with <link
linkend="message-hook"><command>message-hook</command></link> to
autoview messages based on size, etc.
<quote><command>unauto_view</command> *</quote> will remove all previous
entries.
</para>

</sect1>

<sect1 id="alternative-order">
<title>MIME Multipart/Alternative</title>

<para>
The <literal>multipart/alternative</literal> container type only has
child MIME parts which represent the same content in an alternative
way. This is often used to send HTML messages which contain an
alternative plain text representation.
</para>

<para>
Mutt has some heuristics for determining which attachment of a
<literal>multipart/alternative</literal> type to display:
</para>

<orderedlist>
<listitem>
<para>
First, Mutt will check the <command>alternative_order</command> list to
determine if one of the available types is preferred.  It consists of a
number of MIME types in order, including support for implicit and
explicit wildcards. For example:
</para>

<screen>
alternative_order text/enriched text/plain text \
  application/postscript image/*
</screen>
</listitem>
<listitem>
<para>
Next, Mutt will check if any of the types have a defined <link
linkend="auto-view"><command>auto_view</command></link>, and use that.
</para>
</listitem>
<listitem>
<para>
Failing that, Mutt will look for any text type.
</para>
</listitem>
<listitem>
<para>
As a last attempt, Mutt will look for any type it knows how to handle.
</para>
</listitem>
</orderedlist>

<para>
To remove a MIME type from the <command>alternative_order</command>
list, use the <command>unalternative_order</command> command.
</para>

</sect1>

<sect1 id="attachments">
<title>Attachment Searching and Counting</title>

<para>
If you ever lose track of attachments in your mailboxes, Mutt's
attachment-counting and -searching support might be for you.  You can
make your message index display the number of qualifying attachments in
each message, or search for messages by attachment count.  You also can
configure what kinds of attachments qualify for this feature with the
<command>attachments</command> and <command>unattachments</command>
commands.
</para>

<para>
In order to provide this information, Mutt needs to fully MIME-parse all
messages affected first. This can slow down operation especially for
remote mail folders such as IMAP because all messages have to be
downloaded first regardless whether the user really wants to view them
or not though using <xref linkend="body-caching"/> usually means to
download the message just once.
</para>

<para>
The syntax is:
</para>

<cmdsynopsis>
<command>attachments</command>
<arg choice="plain">
<replaceable>{ + | - }disposition</replaceable>
</arg>
<arg choice="plain">
<replaceable>mime-type</replaceable>
</arg>

<command>unattachments</command>
<arg choice="plain">
<replaceable>{ + | - }disposition</replaceable>
</arg>
<arg choice="plain">
<replaceable>mime-type</replaceable>
</arg>

<command>attachments</command>
<arg choice="plain">
<replaceable>?</replaceable>
</arg>
</cmdsynopsis>

<para>
<emphasis>disposition</emphasis> is the attachment's Content-Disposition
type &mdash; either <literal>inline</literal> or
<literal>attachment</literal>.  You can abbreviate this to
<literal>I</literal> or <literal>A</literal>.
</para>

<para>
Disposition is prefixed by either a <quote>+</quote> symbol or a
<quote>-</quote> symbol.  If it's a <quote>+</quote>, you're saying that
you want to allow this disposition and MIME type to qualify.  If it's a
<quote>-</quote>, you're saying that this disposition and MIME type is
an exception to previous <quote>+</quote> rules.  There are examples
below of how this is useful.
</para>

<para>
<emphasis>mime-type</emphasis> is the MIME type of the attachment you
want the command to affect.  A MIME type is always of the format
<literal>major/minor</literal>, where <literal>major</literal> describes
the broad category of document you're looking at, and
<literal>minor</literal> describes the specific type within that
category.  The major part of mime-type must be literal text (or the
special token <quote><literal>*</literal></quote>), but the minor part
may be a regular expression.  (Therefore,
<quote><literal>*/.*</literal></quote> matches any MIME type.)
</para>

<para>
The MIME types you give to the <command>attachments</command> directive
are a kind of pattern.  When you use the <command>attachments</command>
directive, the patterns you specify are added to a list.  When you use
<command>unattachments</command>, the pattern is removed from the list.
The patterns are not expanded and matched to specific MIME types at this
time &mdash; they're just text in a list.  They're only matched when
actually evaluating a message.
</para>

<para>
Some examples might help to illustrate.  The examples that are not
commented out define the default configuration of the lists.
</para>

<example id="ex-attach-count">
<title>Attachment counting</title>
<screen>
<emphasis role="comment">
# Removing a pattern from a list removes that pattern literally. It
# does not remove any type matching the pattern.
#
#  attachments   +A */.*
#  attachments   +A image/jpeg
#  unattachments +A */.*
#
# This leaves "attached" image/jpeg files on the allowed attachments
# list. It does not remove all items, as you might expect, because the
# second */.* is not a matching expression at this time.
#
# Remember: "unattachments" only undoes what "attachments" has done!
# It does not trigger any matching on actual messages.

# Qualify any MIME part with an "attachment" disposition, EXCEPT for
# text/x-vcard and application/pgp parts. (PGP parts are already known
# to mutt, and can be searched for with ~g, ~G, and ~k.)
#
# I've added x-pkcs7 to this, since it functions (for S/MIME)
# analogously to PGP signature attachments. S/MIME isn't supported
# in a stock mutt build, but we can still treat it specially here.
#
</emphasis>
attachments   +A */.*
attachments   -A text/x-vcard application/pgp.*
attachments   -A application/x-pkcs7-.*

<emphasis role="comment">
# Discount all MIME parts with an "inline" disposition, unless they're
# text/plain. (Why inline a text/plain part unless it's external to the
# message flow?)
</emphasis>
attachments   +I text/plain

<emphasis role="comment">
# These two lines make Mutt qualify MIME containers.  (So, for example,
# a message/rfc822 forward will count as an attachment.)  The first
# line is unnecessary if you already have "attach-allow */.*", of
# course.  These are off by default!  The MIME elements contained
# within a message/* or multipart/* are still examined, even if the
# containers themselves don't qualify.

#attachments  +A message/.* multipart/.*
#attachments  +I message/.* multipart/.*
</emphasis>

<emphasis role="comment">## You probably don't really care to know about deleted attachments.</emphasis>
attachments   -A message/external-body
attachments   -I message/external-body
</screen>
</example>

<para>
Entering the command <quote><command>attachments</command> ?</quote> as
a command will list your current settings in Muttrc format, so that it
can be pasted elsewhere.
</para>

</sect1>

<sect1 id="mime-lookup">
<title>MIME Lookup</title>

<para>
Usage:
</para>

<cmdsynopsis>
<command>mime_lookup</command>
<arg choice="plain">
<replaceable>mimetype</replaceable>
</arg>
<arg choice="opt" rep="repeat">
<replaceable>mimetype</replaceable>
</arg>

<command>unmime_lookup</command>
<group choice="req">
<arg choice="plain">
<replaceable>*</replaceable>
</arg>
<arg choice="plain" rep="repeat">
<replaceable>mimetype</replaceable>
</arg>
</group>
</cmdsynopsis>

<para>
Mutt's <command>mime_lookup</command> list specifies a list of MIME
types that should <emphasis>not</emphasis> be treated according to their
mailcap entry.  This option is designed to deal with binary types such
as <literal>application/octet-stream</literal>.  When an attachment's
MIME type is listed in <command>mime_lookup</command>, then the
extension of the filename will be compared to the list of extensions in
the <literal>mime.types</literal> file.  The MIME type associated with
this extension will then be used to process the attachment according to
the rules in the mailcap file and according to any other configuration
options (such as <command>auto_view</command>) specified.  Common usage
would be:
</para>

<screen>
mime_lookup application/octet-stream application/X-Lotus-Manuscript
</screen>

<para>
In addition, the <literal>unmime_lookup</literal> command may be used to
disable this feature for any particular MIME type if it had been set,
for example, in a global <literal>.muttrc</literal>.
</para>

</sect1>

</chapter>

<chapter id="optionalfeatures">
<title>Optional Features</title>

<sect1 id="optionalfeatures-notes">
<title>General Notes</title>

<sect2 id="compile-time-features">
<title>Enabling/Disabling Features</title>

<para>
Mutt supports several of optional features which can be enabled or
disabled at compile-time by giving the <emphasis>configure</emphasis>
script certain arguments. These are listed in the <quote>Optional
features</quote> section of the <emphasis>configure --help</emphasis>
output.
</para>

<para>
Which features are enabled or disabled can later be determined from the
output of <literal>mutt -v</literal>. If a compile option starts with
<quote>+</quote> it is enabled and disabled if prefixed with
<quote>-</quote>. For example, if Mutt was compiled using GnuTLS for
encrypted communication instead of OpenSSL, <literal>mutt -v</literal>
would contain:
</para>

<screen>
-USE_SSL_OPENSSL +USE_SSL_GNUTLS</screen>

</sect2>

<sect2 id="url-syntax">
<title>URL Syntax</title>

<para>
Mutt optionally supports the IMAP, POP3 and SMTP protocols which require
to access servers using URLs. The canonical syntax for specifying URLs
in Mutt is (an item enclosed in <literal>[]</literal> means it is
optional and may be omitted):
</para>

<screen>
proto[s]://[username[:password]@]server[:port][/path]
</screen>

<para>
<emphasis>proto</emphasis> is the communication protocol:
<literal>imap</literal> for IMAP, <literal>pop</literal> for POP3 and
<literal>smtp</literal> for SMTP. If <quote>s</quote> for <quote>secure
communication</quote> is appended, Mutt will attempt to establish an
encrypted communication using SSL or TLS.
</para>

<para>
Since all protocols supported by Mutt support/require authentication,
login credentials may be specified in the URL. This has the advantage
that multiple IMAP, POP3 or SMTP servers may be specified (which isn't
possible using, for example, <link
linkend="imap-user">$imap_user</link>). The username may contain the
<quote>@</quote> symbol being used by many mail systems as part of the
login name. The special characters <quote>/</quote>
(<literal>%2F</literal>), <quote>:</quote> (<literal>%3A</literal>) and
<quote>%</quote> (<literal>%25</literal>) have to be URL-encoded in
usernames using the <literal>%</literal>-notation.
</para>

<para>
A password can be given, too but is not recommended if the URL is
specified in a configuration file on disk.
</para>

<para>
If no port number is given, Mutt will use the system's default for the
given protocol (usually consulting <literal>/etc/services</literal>).
</para>

<para>
The optional path is only relevant for IMAP and ignored elsewhere.
</para>

<example id="ex-url">
<title>URLs</title>
<screen>
pops://host/
imaps://user@host/INBOX/Sent
smtp://user@host:587/
</screen>
</example>

</sect2>

</sect1>

<sect1 id="ssl">
<title>SSL/TLS Support</title>

<para>
If Mutt is compiled with IMAP, POP3 and/or SMTP support, it can also be
compiled with support for SSL or TLS using either OpenSSL or GnuTLS ( by
running the <emphasis>configure</emphasis> script with the
<emphasis>--enable-ssl=...</emphasis> option for OpenSSL or
<emphasis>--enable-gnutls=...</emphasis> for GnuTLS). Mutt can then
attempt to encrypt communication with remote servers if these protocols
are suffixed with <quote>s</quote> for <quote>secure
communication</quote>.
</para>

</sect1>

<sect1 id="pop">
<title>POP3 Support</title>

<para>
If Mutt is compiled with POP3 support (by running the
<emphasis>configure</emphasis> script with the
<emphasis>--enable-pop</emphasis> flag), it has the ability to work with
mailboxes located on a remote POP3 server and fetch mail for local
browsing.
</para>

<para>
Remote POP3 servers can be accessed using URLs with the
<literal>pop</literal> protocol for unencrypted and
<literal>pops</literal> for encrypted communication, see <xref
linkend="url-syntax"/> for details.
</para>

<para>
Polling for new mail is more expensive over POP3 than locally. For this
reason the frequency at which Mutt will check for mail remotely can be
controlled by the <link
linkend="pop-checkinterval">$pop_checkinterval</link> variable, which
defaults to every 60 seconds.
</para>

<para>
POP is read-only which doesn't allow for some features like editing
messages or changing flags. However, using <xref
linkend="header-caching"/> and <xref linkend="body-caching"/> Mutt
simulates the new/old/read flags as well as flagged and replied.  Mutt
applies some logic on top of remote messages but cannot change them so
that modifications of flags are lost when messages are downloaded from
the POP server (either by Mutt or other tools).
</para>

<anchor id="fetch-mail"/>
<para>
Another way to access your POP3 mail is the
<literal>&lt;fetch-mail&gt;</literal> function (default: G).  It allows
to connect to <link linkend="pop-host">$pop_host</link>, fetch all your
new mail and place it in the local <link
linkend="spoolfile">$spoolfile</link>.  After this point, Mutt runs
exactly as if the mail had always been local.
</para>

<note>
<para>
If you only need to fetch all messages to a local mailbox you should
consider using a specialized program, such as
<literal>fetchmail(1)</literal>, <literal>getmail(1)</literal> or
similar.
</para>
</note>

</sect1>

<sect1 id="imap">
<title>IMAP Support</title>

<para>
If Mutt was compiled with IMAP support (by running the
<emphasis>configure</emphasis> script with the
<emphasis>--enable-imap</emphasis> flag), it has the ability to work
with folders located on a remote IMAP server.
</para>

<para>
You can access the remote inbox by selecting the folder by its URL (see
<xref linkend="url-syntax"/> for details) using the
<literal>imap</literal> or <literal>imaps</literal> protocol.
Alternatively, a pine-compatible notation is also supported, i.e.
<literal>{[username@]imapserver[:port][/ssl]}path/to/folder</literal>
</para>

<para>
Note that not all servers use <quote>/</quote> as the hierarchy
separator.  Mutt should correctly notice which separator is being used
by the server and convert paths accordingly.
</para>

<para>
When browsing folders on an IMAP server, you can toggle whether to look
at only the folders you are subscribed to, or all folders with the
<emphasis>toggle-subscribed</emphasis> command.  See also the <link
linkend="imap-list-subscribed">$imap_list_subscribed</link> variable.
</para>

<para>
Polling for new mail on an IMAP server can cause noticeable delays. So,
you'll want to carefully tune the <link
linkend="mail-check">$mail_check</link> and <link
linkend="timeout">$timeout</link> variables. Reasonable values are:
</para>

<screen>
set mail_check=90
set timeout=15
</screen>

<para>
with relatively good results even over slow modem lines.
</para>

<note>
<para>
Note that if you are using mbox as the mail store on UW servers prior to
v12.250, the server has been reported to disconnect a client if another
client selects the same folder.
</para>
</note>

<sect2 id="imap-browser">
<title>The IMAP Folder Browser</title>

<para>
As of version 1.2, Mutt supports browsing mailboxes on an IMAP
server. This is mostly the same as the local file browser, with the
following differences:
</para>

<itemizedlist>
<listitem>

<para>
In lieu of file permissions, Mutt displays the string
<quote>IMAP</quote>, possibly followed by the symbol <quote>+</quote>,
indicating that the entry contains both messages and subfolders. On
Cyrus-like servers folders will often contain both messages and
subfolders.
</para>
</listitem>
<listitem>

<para>
For the case where an entry can contain both messages and subfolders,
the selection key (bound to <literal>enter</literal> by default) will
choose to descend into the subfolder view. If you wish to view the
messages in that folder, you must use <literal>view-file</literal>
instead (bound to <literal>space</literal> by default).
</para>
</listitem>
<listitem>

<para>
You can create, delete and rename mailboxes with the
<literal>&lt;create-mailbox&gt;</literal>,
<literal>&lt;delete-mailbox&gt;</literal>, and
<literal>&lt;rename-mailbox&gt;</literal> commands (default bindings:
<literal>C</literal>, <literal>d</literal> and <literal>r</literal>,
respectively). You may also <literal>&lt;subscribe&gt;</literal> and
<literal>&lt;unsubscribe&gt;</literal> to mailboxes (normally these are
bound to <literal>s</literal> and <literal>u</literal>, respectively).
</para>
</listitem>

</itemizedlist>

</sect2>

<sect2 id="imap-authentication">
<title>Authentication</title>

<para>
Mutt supports four authentication methods with IMAP servers: SASL,
GSSAPI, CRAM-MD5, and LOGIN (there is a patch by Grant Edwards to add
NTLM authentication for you poor exchange users out there, but it has
yet to be integrated into the main tree). There is also support for the
pseudo-protocol ANONYMOUS, which allows you to log in to a public IMAP
server without having an account. To use ANONYMOUS, simply make your
username blank or <quote>anonymous</quote>.
</para>

<para>
SASL is a special super-authenticator, which selects among several
protocols (including GSSAPI, CRAM-MD5, ANONYMOUS, and DIGEST-MD5) the
most secure method available on your host and the server. Using some of
these methods (including DIGEST-MD5 and possibly GSSAPI), your entire
session will be encrypted and invisible to those teeming network
snoops. It is the best option if you have it. To use it, you must have
the Cyrus SASL library installed on your system and compile Mutt with
the <emphasis>--with-sasl</emphasis> flag.
</para>

<para>
Mutt will try whichever methods are compiled in and available on the
server, in the following order: SASL, ANONYMOUS, GSSAPI, CRAM-MD5,
LOGIN.
</para>

<para>
There are a few variables which control authentication:
</para>

<itemizedlist>
<listitem>

<para>
<link linkend="imap-user">$imap_user</link> - controls the username
under which you request authentication on the IMAP server, for all
authenticators. This is overridden by an explicit username in the
mailbox path (i.e. by using a mailbox name of the form
<literal>{user@host}</literal>).
</para>
</listitem>
<listitem>

<para>
<link linkend="imap-pass">$imap_pass</link> - a password which you may
preset, used by all authentication methods where a password is needed.
</para>
</listitem>
<listitem>

<para>
<link linkend="imap-authenticators">$imap_authenticators</link> - a
colon-delimited list of IMAP authentication methods to try, in the order
you wish to try them. If specified, this overrides Mutt's default
(attempt everything, in the order listed above).
</para>
</listitem>

</itemizedlist>

</sect2>

</sect1>

<sect1 id="smtp">
<title>SMTP Support</title>

<para>
Besides supporting traditional mail delivery through a
sendmail-compatible program, Mutt supports delivery through SMTP if it
was configured and built with <literal>--enable-smtp</literal>.
</para>

<para>
If the configuration variable <link linkend="smtp-url">$smtp_url</link>
is set, Mutt will contact the given SMTP server to deliver messages; if
it is unset, Mutt will use the program specified by <link
linkend="sendmail">$sendmail</link>.
</para>

<para>
For details on the URL syntax, please see <xref linkend="url-syntax"/>.
</para>

<para>
The built-in SMTP support supports encryption (the
<literal>smtps</literal> protocol using SSL or TLS) as well as SMTP
authentication using SASL. The authentication mechanisms for SASL are
specified in <link
linkend="smtp-authenticators">$smtp_authenticators</link> defaulting to
an empty list which makes Mutt try all available methods from
most-secure to least-secure.
</para>

</sect1>

<sect1 id="account-hook">
<title>Managing Multiple Accounts</title>

<para>
Usage:
</para>

<cmdsynopsis>
<command>account-hook</command>
<arg choice="plain">
<replaceable class="parameter">regexp</replaceable>
</arg>
<arg choice="plain">
<replaceable class="parameter">command</replaceable>
</arg>
</cmdsynopsis>

<para>
If you happen to have accounts on multiple IMAP, POP and/or SMTP
servers, you may find managing all the authentication settings
inconvenient and error-prone. The <link
linkend="account-hook"><command>account-hook</command></link> command
may help. This hook works like <link
linkend="folder-hook"><command>folder-hook</command></link> but is
invoked whenever Mutt needs to access a remote mailbox (including inside
the folder browser), not just when you open the mailbox. This includes
(for example) polling for new mail, storing Fcc messages and saving
messages to a folder. As a consequence, <link
linkend="account-hook"><command>account-hook</command></link> should
only be used to set connection-related settings such as passwords or
tunnel commands but not settings such as sender address or name (because
in general it should be considered unpredictable which <link
linkend="account-hook"><command>account-hook</command></link> was last
used).
</para>

<para>
Some examples:
</para>

<screen>
account-hook . 'unset imap_user; unset imap_pass; unset tunnel'
account-hook imap://host1/ 'set imap_user=me1 imap_pass=foo'
account-hook imap://host2/ 'set tunnel="ssh host2 /usr/libexec/imapd"'
account-hook smtp://user@host3/ 'set tunnel="ssh host3 /usr/libexec/smtpd"'
</screen>

<para>
To manage multiple accounts with, for example, different values of <link
linkend="record">$record</link> or sender addresses, <link
linkend="folder-hook"><command>folder-hook</command></link> has to be be
used together with the <link
linkend="mailboxes"><command>mailboxes</command></link> command.
</para>

<example id="ex-multiaccount">
<title>Managing multiple accounts</title>
<screen>
mailboxes imap://user@host1/INBOX
folder-hook imap://user@host1/ 'set folder=imap://host1/ ; set record=+INBOX/Sent'

mailboxes imap://user@host2/INBOX
folder-hook imap://user@host2/ 'set folder=imap://host2/ ; set record=+INBOX/Sent'
</screen>
</example>

<para>
In example <xref linkend="ex-multiaccount"/> the folders are defined
using <link linkend="mailboxes"><command>mailboxes</command></link> so
Mutt polls them for new mail. Each <link
linkend="folder-hook"><command>folder-hook</command></link> triggers
when one mailbox below each IMAP account is opened and sets <link
linkend="folder">$folder</link> to the account's root folder. Next, it
sets <link linkend="record">$record</link> to the
<emphasis>INBOX/Sent</emphasis> folder below the newly set <link
linkend="folder">$folder</link>. Please notice that the value the
<quote>+</quote> <link linkend="shortcuts">mailbox shortcut</link>
refers to depends on the <emphasis>current</emphasis> value of <link
linkend="folder">$folder</link> and therefore has to be set separately
per account. Setting other values like <link linkend="from">$from</link>
or <link linkend="signature">$signature</link> is analogous to setting
<link linkend="record">$record</link>.
</para>

</sect1>

<sect1 id="caching">
<title>Local Caching</title>

<para>
Mutt contains two types of local caching: <emphasis>(1)</emphasis> the
so-called <quote>header caching</quote> and <emphasis>(2)</emphasis> the
so-called <quote>body caching</quote> which are both described in this
section.
</para>

<para>
Header caching is optional as it depends on external libraries, body
caching is always enabled if Mutt is compiled with POP and/or IMAP
support as these use it (body caching requires no external library).
</para>

<sect2 id="header-caching">
<title>Header Caching</title>

<para>
Mutt provides optional support for caching message headers for the
following types of folders: IMAP, POP, Maildir and MH. Header caching
greatly speeds up opening large folders because for remote folders,
headers usually only need to be downloaded once. For Maildir and MH,
reading the headers from a single file is much faster than looking at
possibly thousands of single files (since Maildir and MH use one file
per message.)
</para>

<para>
Header caching can be enabled via the configure script and the
<emphasis>--enable-hcache</emphasis> option. It's not turned on by
default because external database libraries are required: one of
tokyocabinet, qdbm, gdbm or bdb must be present.
</para>

<para>
If enabled, <link linkend="header-cache">$header_cache</link> can be
used to either point to a file or a directory. If set to point to a
file, one database file for all folders will be used (which may result
in lower performance), but one file per folder if it points to a
directory.
</para>

</sect2>

<sect2 id="body-caching">
<title>Body Caching</title>

<para>
Both cache methods can be combined using the same directory for storage
(and for IMAP/POP even provide meaningful file names) which simplifies
manual maintenance tasks.
</para>

<para>
In addition to caching message headers only, Mutt can also cache whole
message bodies. This results in faster display of messages for POP and
IMAP folders because messages usually have to be downloaded only once.
</para>

<para>
For configuration, the variable <link linkend="message-cachedir"
>$message_cachedir</link> must point to a directory. There, Mutt will
create a hierarchy of subdirectories named like the account and mailbox
path the cache is for.
</para>

</sect2>

<sect2 id="cache-dirs">
<title>Cache Directories</title>

<para>
For using both, header and body caching, <link
linkend="header-cache">$header_cache</link> and <link
linkend="message-cachedir" >$message_cachedir</link> can be safely set
to the same value.
</para>

<para>
In a header or body cache directory, Mutt creates a directory hierarchy
named like: <literal>proto:user@hostname</literal> where
<literal>proto</literal> is either <quote>pop</quote> or
<quote>imap.</quote> Within there, for each folder, Mutt stores messages
in single files and header caches in files with the
<quote>.hcache</quote> extension.  All files can be removed as needed if
the consumed disk space becomes an issue as Mutt will silently fetch
missing items again. Pathnames are always stored in UTF-8 encoding.
</para>

<para>
For Maildir and MH, the header cache files are named after the MD5
checksum of the path.
</para>

</sect2>

<sect2 id="maint-cache">
<title>Maintenance</title>

<para>
Mutt does not (yet) support maintenance features for header cache
database files so that files have to be removed in case they grow too
big. It depends on the database library used for header caching whether
disk space freed by removing messages is re-used.
</para>

<para>
For body caches, Mutt can keep the local cache in sync with the remote
mailbox if the <link
linkend="message-cache-clean">$message_cache_clean</link> variable is
set. Cleaning means to remove messages from the cache which are no
longer present in the mailbox which only happens when other mail clients
or instances of Mutt using a different body cache location delete
messages (Mutt itself removes deleted messages from the cache when
syncing a mailbox). As cleaning can take a noticeable amount of time, it
should not be set in general but only occasionally.
</para>

</sect2>

</sect1>

<sect1 id="exact-address">
<title>Exact Address Generation</title>

<para>
Mutt supports the <quote>Name &lt;user@host&gt;</quote> address syntax
for reading and writing messages, the older <quote>user@host
(Name)</quote> syntax is only supported when reading messages. The
<emphasis>--enable-exact-address</emphasis> switch can be given to
configure to build it with write-support for the latter
syntax. <literal>EXACT_ADDRESS</literal> in the output of <literal>mutt
-v</literal> indicates whether it's supported.
</para>

</sect1>

<sect1 id="sending-mixmaster">
<title>Sending Anonymous Messages via Mixmaster</title>

<para>
You may also have compiled Mutt to co-operate with Mixmaster, an
anonymous remailer.  Mixmaster permits you to send your messages
anonymously using a chain of remailers. Mixmaster support in Mutt is for
mixmaster version 2.04 or later.
</para>

<para>
To use it, you'll have to obey certain restrictions.  Most important,
you cannot use the <literal>Cc</literal> and <literal>Bcc</literal>
headers.  To tell Mutt to use mixmaster, you have to select a remailer
chain, using the mix function on the compose menu.
</para>

<para>
The chain selection screen is divided into two parts.  In the (larger)
upper part, you get a list of remailers you may use.  In the lower part,
you see the currently selected chain of remailers.
</para>

<para>
You can navigate in the chain using the
<literal>&lt;chain-prev&gt;</literal> and
<literal>&lt;chain-next&gt;</literal> functions, which are by default
bound to the left and right arrows and to the <literal>h</literal> and
<literal>l</literal> keys (think vi keyboard bindings).  To insert a
remailer at the current chain position, use the
<literal>&lt;insert&gt;</literal> function.  To append a remailer behind
the current chain position, use <literal>&lt;select-entry&gt;</literal>
or <literal>&lt;append&gt;</literal>.  You can also delete entries from
the chain, using the corresponding function.  Finally, to abandon your
changes, leave the menu, or <literal>&lt;accept&gt;</literal> them
pressing (by default) the <literal>Return</literal> key.
</para>

<para>
Note that different remailers do have different capabilities, indicated
in the %c entry of the remailer menu lines (see <link
linkend="mix-entry-format">$mix_entry_format</link>).  Most important is
the <quote>middleman</quote> capability, indicated by a capital
<quote>M</quote>: This means that the remailer in question cannot be
used as the final element of a chain, but will only forward messages to
other mixmaster remailers.  For details on the other capabilities,
please have a look at the mixmaster documentation.
</para>

</sect1>

<<<<<<< HEAD
<sect1 id="quasi-delete">
	<title>Quasi-Delete Patch</title>
	<subtitle>Mark emails that should be hidden, but not deleted</subtitle>

	<sect2 id="quasi-delete-patch">
		<title>Patch</title>

		<para>
			To check if Mutt supports <quote>Quasi-Delete</quote>, look for
			<quote>patch-quasi-delete</quote> in the mutt version.
=======
<sect1 id="fmemopen">
	<title>Fmemopen Patch</title>
	<subtitle>Replace some temporary files with memory buffers</subtitle>

	<sect2 id="fmemopen-patch">
		<title>Patch</title>

		<para>
			To check if Mutt supports <quote>fmemopen</quote>, look for
			<quote>patch-fmemopen</quote> in the mutt version.
>>>>>>> 8d1a81c6
			See: <xref linkend="mutt-patches"/>.
		</para>

		<itemizedlist>
			<title>Dependencies:</title>
			<listitem><para>mutt-1.5.24</para></listitem>
<<<<<<< HEAD
=======
			<listitem><para><literal>open_memstream()</literal>, <literal>fmemopen()</literal> from glibc</para></listitem>
>>>>>>> 8d1a81c6
		</itemizedlist>

		<para>This patch is part of the <ulink url="https://github.com/neomutt/neomutt/wiki">NeoMutt Project</ulink>.</para>
	</sect2>

<<<<<<< HEAD
	<sect2 id="quasi-delete-intro">
		<title>Introduction</title>

        <para>
		The <quote>quasi-delete</quote> function marks an email that should be
		hidden from the index, but NOT deleted.
        </para>

        <para>
		On its own, this patch isn't very useful.  It forms a useful part of
		the notmuch plugin.
        </para>
	</sect2>

<!--
	<sect2 id="quasi-delete-variables">
		<title>Variables</title>
		<para>None</para>
	</sect2>
-->

	<sect2 id="quasi-delete-functions">
		<title>Functions</title>
		<table id="table-quasi-delete-functions">
			<title>Quasi-Delete Functions</title>
			<tgroup cols="4">
				<thead>
					<row>
						<entry>Menus</entry>
						<entry>Default Key</entry>
						<entry>Function</entry>
						<entry>Description</entry>
					</row>
				</thead>
				<tbody>
					<row>
						<entry>index,pager</entry>
						<entry>(none)</entry>
						<entry><literal>&lt;quasi-delete&gt;</literal></entry>
						<entry>delete from mutt, don't touch on disk</entry>
					</row>
				</tbody>
			</tgroup>
		</table>
	</sect2>

<!--
	<sect2 id="quasi-delete-commands">
		<title>Commands</title>
		<para>None</para>
	</sect2>

	<sect2 id="quasi-delete-colors">
		<title>Colors</title>
		<para>None</para>
	</sect2>

	<sect2 id="quasi-delete-sort">
		<title>Sort</title>
		<para>None</para>
	</sect2>
-->

	<sect2 id="quasi-delete-muttrc">
		<title>Muttrc</title>
<screen>
<emphasis role="comment"># Example Mutt config file for the 'quasi-delete' feature.
 
# The 'quasi-delete' function marks an email that should be hidden
# from the index, but NOT deleted.</emphasis>
bind index,pager Q quasi-delete
 
<emphasis role="comment"># vim: syntax=muttrc</emphasis>
</screen>
	</sect2>

	<sect2 id="quasi-delete-see-also">
		<title>See Also</title>

		<itemizedlist>
			<listitem><para><ulink url="https://github.com/neomutt/neomutt/wiki">NeoMutt Project</ulink></para></listitem>
			<listitem><para><link linkend="notmuch">notmuch patch</link></para></listitem>
		</itemizedlist>
	</sect2>

	<sect2 id="quasi-delete-known-bugs">
		<title>Known Bugs</title>
		<para>None</para>
	</sect2>

	<sect2 id="quasi-delete-credits">
		<title>Credits</title>
		<itemizedlist>
		<listitem><para>Karel Zak <email>kzak@redhat.com</email></para></listitem>
		<listitem><para>Richard Russon <email>rich@flatcap.org</email></para></listitem>
		</itemizedlist>
	</sect2>
</sect1>

<sect1 id="progress">
	<title>Progress Bar Patch</title>
	<subtitle>Show a visual progress bar on slow operations</subtitle>

	<sect2 id="progress-patch">
		<title>Patch</title>

		<para>
			To check if Mutt supports <quote>Progress Bar</quote>, look for
			<quote>patch-progress</quote> in the mutt version.
			See: <xref linkend="mutt-patches"/>.
		</para>

		<itemizedlist>
			<title>Dependencies:</title>
			<listitem><para>mutt-1.5.24</para></listitem>
		</itemizedlist>

		<para>This patch is part of the <ulink url="https://github.com/neomutt/neomutt/wiki">NeoMutt Project</ulink>.</para>
	</sect2>

	<sect2 id="progress-intro">
		<title>Introduction</title>

        <para>
		The <quote>progress</quote> patch shows a visual progress bar on slow
		tasks, such as indexing a large folder over the net.
        </para>
	</sect2>

<!--
	<sect2 id="progress-variables">
		<title>Variables</title>
		<para>None</para>
	</sect2>

	<sect2 id="progress-functions">
		<title>Functions</title>
		<para>None</para>
	</sect2>

	<sect2 id="progress-commands">
		<title>Commands</title>
		<para>None</para>
	</sect2>
-->

	<sect2 id="progress-colors">
		<title>Colors</title>
		<table id="table-progress-colors">
			<title>Progress Colors</title>
			<tgroup cols="3">
				<thead>
					<row>
						<entry>Name</entry>
						<entry>Default Color</entry>
						<entry>Description</entry>
					</row>
				</thead>
				<tbody>
					<row>
						<entry><literal>progress</literal></entry>
						<entry>default</entry>
						<entry>Visual progress bar</entry>
					</row>
				</tbody>
			</tgroup>
		</table>
	</sect2>

<!--
	<sect2 id="progress-sort">
		<title>Sort</title>
		<para>None</para>
	</sect2>
-->

	<sect2 id="progress-muttrc">
		<title>Muttrc</title>
<screen>
<emphasis role="comment"># Example Mutt config file for the 'progress' patch.
 
# The 'progress' patch provides clear visual feedback for
# slow tasks, such as indexing a large folder over the net.
 
# Set the color of the progress bar
# White text on a red background</emphasis>
color progress white red
 
<emphasis role="comment"># vim: syntax=muttrc</emphasis>
</screen>
	</sect2>

	<sect2 id="progress-see-also">
		<title>See Also</title>

		<itemizedlist>
			<listitem><para><ulink url="https://github.com/neomutt/neomutt/wiki">NeoMutt Project</ulink></para></listitem>
			<listitem><para><link linkend="color">Color command</link></para></listitem>
		</itemizedlist>
	</sect2>

	<sect2 id="progress-known-bugs">
		<title>Known Bugs</title>
		<para>None</para>
	</sect2>

	<sect2 id="progress-credits">
		<title>Credits</title>
		<itemizedlist>
		<listitem><para>Rocco Rutte <email>pdmef@gmx.net</email></para></listitem>
		<listitem><para>Vincent Lefevre <email>vincent@vinc17.org</email></para></listitem>
		<listitem><para>Stefan Kuhn <email>wuodan@hispeed.ch</email></para></listitem>
		<listitem><para>Karel Zak <email>kzak@redhat.com</email></para></listitem>
		<listitem><para>Richard Russon <email>rich@flatcap.org</email></para></listitem>
		</itemizedlist>
	</sect2>
</sect1>

<sect1 id="status-color">
	<title>Status Color Patch</title>
	<subtitle>Custom rules for theming the status bar</subtitle>

	<sect2 id="status-color-patch">
		<title>Patch</title>

		<para>
			To check if Mutt supports <quote>Status Color</quote>, look for
			<quote>patch-status-color</quote> in the mutt version.
			See: <xref linkend="mutt-patches"/>.
		</para>

		<itemizedlist>
			<title>Dependencies:</title>
			<listitem><para>mutt-1.5.24</para></listitem>
		</itemizedlist>

		<para>This patch is part of the <ulink url="https://github.com/neomutt/neomutt/wiki">NeoMutt Project</ulink>.</para>
	</sect2>

	<sect2 id="status-color-intro">
		<title>Introduction</title>

        <para>
		The <quote>status-color</quote> patch allows you to theme different
		parts of the status bar (also when it's used by the index).
        </para>

        <para>
		Unlike normal color commands, <literal>color status</literal> can now
		take up to 2 extra parameters (regex, num).
        </para>
	</sect2>

<!--
	<sect2 id="status-color-variables">
		<title>Variables</title>
		<para>None</para>
	</sect2>

	<sect2 id="status-color-functions">
		<title>Functions</title>
		<para>None</para>
	</sect2>
-->

	<sect2 id="status-color-commands">
		<title>Commands</title>
		<cmdsynopsis>
			<command>color</command>
			<arg choice="plain">
				<option>status</option>
			</arg>
			<arg choice="plain">
				<replaceable class="parameter">foreground</replaceable>
			</arg>
			<arg choice="plain">
				<replaceable class="parameter">background</replaceable>
			</arg>
			<group choice="opt">
				<arg choice="plain">
					<replaceable class="parameter">regex</replaceable>
				</arg>
				<group choice="opt">
					<arg choice="plain">
						<replaceable class="parameter">num</replaceable>
					</arg>
				</group>
			</group>
		</cmdsynopsis>

		<para>
			With zero parameters, Mutt will set the default color for the entire
			status bar.
		</para>

		<para>
			With one parameter, Mutt will only color the parts matching the
			regex.
		</para>

		<para>
			With two parameters, Mutt will only color the num'th sub-match of
			the regex.
		</para>
	</sect2>

	<sect2 id="status-color-colors">
		<title>Colors</title>

		<table id="table-status-color-colors">
			<title>Status Colors</title>
			<tgroup cols="3">
				<thead>
					<row>
						<entry>Name</entry>
						<entry>Default Color</entry>
						<entry>Description</entry>
					</row>
				</thead>
				<tbody>
					<row>
						<entry>status</entry>
						<entry><literal>reverse</literal></entry>
						<entry>Status bar</entry>
					</row>
				</tbody>
			</tgroup>
		</table>
	</sect2>

<!--
	<sect2 id="status-color-sort">
		<title>Sort</title>
		<para>None</para>
	</sect2>
-->

	<sect2 id="status-color-muttrc">
		<title>Muttrc</title>
<screen>
<emphasis role="comment"># Example Mutt config file for the 'status-color' patch.
 
# The 'status-color' patch allows you to theme different parts of
# the status bar (also when it's used by the index).
 
# For the examples below, set some defaults</emphasis>
set status_format='-%r-Mutt: %f [Msgs:%?M?%M/?%m%?n? New:%n?%?o? Old:%o?%?d? Del:%d?%?F? Flag:%F?%?t? Tag:%t?%?p? Post:%p?%?b? Inc:%b?%?l? %l?]---(%s/%S)-%&gt;-(%P)---'
set index_format='%4C %Z %{%b %d} %-15.15L (%?l?%4l&amp;%4c?) %s'
set sort=threads
set sort_aux=last-date-received
 
<emphasis role="comment"># 'status color' can take up to 2 extra parameters
 
# color status foreground background [ regex [ num ]]
 
# 0 extra parameters
# Set the default color for the entire status line</emphasis>
color status blue white
 
<emphasis role="comment"># 1 extra parameter
# Set the color for a matching pattern
# color status foreground background regexp
 
# Highlight New, Deleted, or Flagged emails</emphasis>
color status brightred white '(New|Del|Flag):[0-9]+'
 
<emphasis role="comment"># Highlight mailbox ordering if it's different from the default
# First, highlight anything (*/*)</emphasis>
color status brightred default '\([^)]+/[^)]+\)'
 
<emphasis role="comment"># Then override the color for one specfic case</emphasis>
color status default   default '\(threads/last-date-received\)'
 
<emphasis role="comment"># 2 extra parameters
# Set the color for the nth submatch of a pattern
# color status foreground background regexp num
 
# Highlight the contents of the []s but not the [] themselves</emphasis>
color status red default '\[([^]]+)\]' 1
 
<emphasis role="comment"># The '1' refers to the first regex submatch, which is the inner
# part in ()s
 
# Highlight the mailbox</emphasis>
color status brightwhite default 'Mutt: ([^ ]+)' 1
 
<emphasis role="comment"># Search for 'Mutt: ' but only highlight what comes after it
 
# vim: syntax=muttrc</emphasis>
</screen>
	</sect2>

	<sect2 id="status-color-see-also">
		<title>See Also</title>

		<itemizedlist>
			<listitem><para><ulink url="https://github.com/neomutt/neomutt/wiki">NeoMutt Project</ulink></para></listitem>
			<listitem><para><link linkend="compile-time-features">Compile-Time Features</link></para></listitem>
			<listitem><para><link linkend="regexp">Regular Expressions</link></para></listitem>
			<listitem><para><link linkend="patterns">Patterns</link></para></listitem>
			<listitem><para><link linkend="index-color">index-color patch</link></para></listitem>
			<listitem><para><link linkend="color">Color command</link></para></listitem>
		</itemizedlist>
	</sect2>

	<sect2 id="status-color-known-bugs">
		<title>Known Bugs</title>
		<para>None</para>
	</sect2>

	<sect2 id="status-color-credits">
		<title>Credits</title>
		<itemizedlist>
		<listitem><para>David Sterba <email>dsterba@suse.cz</email></para></listitem>
		<listitem><para>Thomas Glanzmann <email>thomas@glanzmann.de</email></para></listitem>
		<listitem><para>Kirill A. Shutemov <email>kirill@shutemov.name</email></para></listitem>
		<listitem><para>Richard Russon <email>rich@flatcap.org</email></para></listitem>
		</itemizedlist>
	</sect2>
</sect1>

<sect1 id="index-color">
	<title>Index Color Patch</title>
	<subtitle>Custom rules for theming the email index</subtitle>

	<sect2 id="index-color-patch">
		<title>Patch</title>

		<para>
			To check if Mutt supports <quote>Index Color</quote>, look for
			<quote>patch-index-color</quote> in the mutt version.
			See: <xref linkend="mutt-patches"/>.
		</para>

		<itemizedlist>
			<title>Dependencies:</title>
			<listitem><para>mutt-1.5.24</para></listitem>
			<listitem><para><link linkend="status-color">status-color patch</link></para></listitem>
		</itemizedlist>

		<para>This patch is part of the <ulink url="https://github.com/neomutt/neomutt/wiki">NeoMutt Project</ulink>.</para>
	</sect2>

	<sect2 id="index-color-intro">
		<title>Introduction</title>

        <para>
		The <quote>index-color</quote> patch allows you to specify colors for
		individual parts of the email index. e.g. Subject, Author, Flags.
        </para>

        <para>
		First choose which part of the index you'd like to color.
		Then, if needed, pick a pattern to match.
        </para>

		<para>
		Note: The pattern does not have to refer to the object you wish to
		color.  e.g.
		</para>

<screen>
color index_author red default &quot;~smutt&quot;
</screen>

        <para>
		The author appears red when the subject (~s) contains <quote>mutt</quote>.
        </para>
	</sect2>

<!--
	<sect2 id="index-color-variables">
		<title>Variables</title>
		<para>None</para>
	</sect2>

	<sect2 id="index-color-functions">
		<title>Functions</title>
		<para>None</para>
	</sect2>

	<sect2 id="index-color-commands">
		<title>Commands</title>
		<para>None</para>
	</sect2>
-->

	<sect2 id="index-color-colors">
		<title>Colors</title>

        <para>
		All the colors default to <literal>default</literal>, i.e. unset.
        </para>

        <para>
		The index objects can be themed using the <literal>color</literal> command.
		Some objects require a pattern.
        </para>

<screen>
color index-object foreground background
color index-object foreground background pattern
</screen>

		<table id="table-index-color-colors">
			<title>Index Colors</title>
			<tgroup cols="3">
				<thead>
					<row>
						<entry>Object</entry>
						<entry>Pattern</entry>
						<entry>Highlights</entry>
					</row>
				</thead>
				<tbody>
					<row>
						<entry><literal>index</literal></entry>
						<entry>yes</entry>
						<entry>Entire index line</entry>
					</row>
					<row>
						<entry><literal>index_author</literal></entry>
						<entry>yes</entry>
						<entry>Author name, %A %a %F %L %n</entry>
					</row>
					<row>
						<entry><literal>index_collapsed</literal></entry>
						<entry>no</entry>
						<entry>Number of messages in a collapsed thread, %M</entry>
					</row>
					<row>
						<entry><literal>index_date</literal></entry>
						<entry>no</entry>
						<entry>Date field</entry>
					</row>
					<row>
						<entry><literal>index_flags</literal></entry>
						<entry>yes</entry>
						<entry>Message flags, %S %Z</entry>
					</row>
					<row>
						<entry><literal>index_label</literal></entry>
						<entry>no</entry>
						<entry>Message label, %y %Y</entry>
					</row>
					<row>
						<entry><literal>index_number</literal></entry>
						<entry>no</entry>
						<entry>Message number, %C</entry>
					</row>
					<row>
						<entry><literal>index_size</literal></entry>
						<entry>no</entry>
						<entry>Message size, %c %l</entry>
					</row>
					<row>
						<entry><literal>index_subject</literal></entry>
						<entry>yes</entry>
						<entry>Subject, %s</entry>
					</row>
				</tbody>
			</tgroup>
		</table>
	</sect2>

<!--
	<sect2 id="index-color-sort">
		<title>Sort</title>
		<para>None</para>
	</sect2>
-->

	<sect2 id="index-color-muttrc">
		<title>Muttrc</title>
<screen>
<emphasis role="comment"># Example Mutt config file for the 'index-color' feature.
 
# Entire index line</emphasis>
color index white black '.*'
 
<emphasis role="comment"># Author name, %A %a %F %L %n
 
# Give the author column a dark grey background</emphasis>
color index_author default color234 '.*'
 
<emphasis role="comment"># Highlight a particular from (~f)</emphasis>
color index_author brightyellow color234 '~fRay Charles'
 
<emphasis role="comment"># Message flags, %S %Z
# Highlight the flags for flagged (~F) emails</emphasis>
color index_flags default red '~F'
 
<emphasis role="comment"># Subject, %s
# Look for a particular subject (~s)</emphasis>
color index_subject brightcyan default '~s\(closes #[0-9]+\)'
 
<emphasis role="comment"># Number of messages in a collapsed thread, %M</emphasis>
color index_collapsed default brightblue
 
<emphasis role="comment"># Date field</emphasis>
color index_date green default
 
<emphasis role="comment"># Message label, %y %Y</emphasis>
color index_label default brightgreen
 
<emphasis role="comment"># Message number, %C</emphasis>
color index_number red default
 
<emphasis role="comment"># Message size, %c %l</emphasis>
color index_size cyan default
 
<emphasis role="comment"># vim: syntax=muttrc</emphasis>
</screen>
	</sect2>

	<sect2 id="index-color-see-also">
		<title>See Also</title>

		<itemizedlist>
			<listitem><para><ulink url="https://github.com/neomutt/neomutt/wiki">NeoMutt Project</ulink></para></listitem>
			<listitem><para><link linkend="regexp">Regular Expressions</link></para></listitem>
			<listitem><para><link linkend="patterns">Patterns</link></para></listitem>
			<listitem><para><link linkend="index-format">$index_format</link></para></listitem>
			<listitem><para><link linkend="color">Color command</link></para></listitem>
			<listitem><para><link linkend="status-color">Status-Color patch</link></para></listitem>
			<listitem><para><link linkend="keywords">Keywords patch</link></para></listitem>
		</itemizedlist>
	</sect2>

	<sect2 id="index-color-known-bugs">
		<title>Known Bugs</title>
		<para>None</para>
	</sect2>

	<sect2 id="index-color-credits">
		<title>Credits</title>
		<itemizedlist>
		<listitem><para>Christian Aichinger <email>Greek0@gmx.net</email></para></listitem>
		<listitem><para>Christoph <quote>Myon</quote> Berg <email>myon@debian.org</email></para></listitem>
		<listitem><para>Elimar Riesebieter <email>riesebie@lxtec.de</email></para></listitem>
		<listitem><para>Eric Davis <email>edavis@insanum.com</email></para></listitem>
		<listitem><para>Vladimir Marek <email>Vladimir.Marek@oracle.com</email></para></listitem>
		<listitem><para>Richard Russon <email>rich@flatcap.org</email></para></listitem>
		</itemizedlist>
	</sect2>
</sect1>

<sect1 id="nested-if">
	<title>Nested If Patch</title>
	<subtitle>Allow complex nested conditions in format strings</subtitle>

	<sect2 id="nested-if-patch">
		<title>Patch</title>

		<para>
			To check if Mutt supports <quote>Nested If</quote>, look for
			<quote>patch-nested-if</quote> in the mutt version.
			See: <xref linkend="mutt-patches"/>.
		</para>

		<itemizedlist>
			<title>Dependencies:</title>
			<listitem><para>mutt-1.5.24</para></listitem>
		</itemizedlist>

		<para>This patch is part of the <ulink url="https://github.com/neomutt/neomutt/wiki">NeoMutt Project</ulink>.</para>
	</sect2>

	<sect2 id="nested-if-intro">
		<title>Introduction</title>

		<para>
			Mutt's format strings can contain embedded if-then-else conditions.
			They are of the form:
		</para>

<screen>
%?VAR?TRUE&amp;FALSE?
</screen>

		<para>
			If the variable <quote>VAR</quote> has a value greater than zero,
			print the <quote>TRUE</quote> string, otherwise print the
			<quote>FALSE</quote> string.
		</para>

		<para>
			e.g.  <literal>%?S?Size: %S&amp;Empty?</literal>
		</para>

		<para>Which can be read as:</para>

		<literallayout>
		    if (%S &gt; 0) {
		        print &quot;Size: %S&quot;
		    } else {
		        print &quot;Empty&quot;
		    }
		</literallayout>

		<para>
			These conditions are useful, but in Mutt they cannot be nested
			within one another.  This patch uses the notation
			<literal>%&lt;VAR?TRUE&amp;FALSE&gt;</literal> and allows them to be nested.
		</para>

		<para>
			The <literal>%&lt;...&gt;</literal> notation was used to format the
			current local time.  but that's not really very useful since mutt
			has no means of refreshing the screen periodically.
		</para>

		<para>
			A simple nested condition might be:
			(Some whitespace has been introduced for clarity)
		</para>

		<literallayout>
		    %&lt;x? %&lt;y? XY &amp; X &gt; &amp; %&lt;y? Y &amp; NONE &gt; &gt;  Conditions
		         %&lt;y? XY &amp; X &gt;                      x&gt;0
		              XY                            x&gt;0,y&gt;0
		                   X                        x&gt;0,y=0
		</literallayout>

		<literallayout>
		    %&lt;x? %&lt;y? XY &amp; X &gt; &amp; %&lt;y? Y &amp; NONE &gt; &gt;  Conditions
		                         %&lt;y? Y &amp; NONE &gt;    x=0
		                              Y             x=0,y&gt;0
		                                  NONE      x=0,y=0
		</literallayout>

		<para>Equivalent to:</para>

		<literallayout>
		    if (x &gt; 0) {
		        if (y &gt; 0) {
		            print 'XY'
		        } else {
		            print 'X'
		        }
		    } else {
		        if (y &gt; 0) {
		            print 'Y'
		        } else {
		            print 'NONE'
		        }
		    }
		</literallayout>

		<para>Examples:</para>

<screen>
set index_format='%4C %Z %{%b %d} %-25.25n %s%&gt; %&lt;M?%M Msgs &amp;%&lt;l?%l Lines&amp;%c Bytes&gt;&gt;'
</screen>

		<literallayout>
		    if a thread is folded
		        display the number of messages (%M)
		    else if we know how many lines in the message
		        display lines in message (%l)
		    else
		        display the size of the message in bytes (%c)
		</literallayout>

<screen>
set index_format='%4C %Z %{%b %d} %-25.25n %&lt;M?[%M] %s&amp;%s%* %&lt;l?%l&amp;%c&gt;&gt;'
</screen>

		<literallayout>
		    if a thread is folded
		        display the number of messages (%M)
		        display the subject (%s)
		    else if we know how many lines in the message
		        display lines in message (%l)
		    else
		        display the size of the message in bytes (%c)
		</literallayout>

	</sect2>

	<sect2 id="nested-if-variables">
		<title>Variables</title>
		The <quote>nested-if</quote> patch doesn't have any config of its own.
		It modifies the behavior of the format strings.
	</sect2>

<!--
	<sect2 id="nested-if-functions">
		<title>Functions</title>
		<para>None</para>
	</sect2>

	<sect2 id="nested-if-commands">
		<title>Commands</title>
		<para>None</para>
	</sect2>

	<sect2 id="nested-if-colors">
		<title>Colors</title>
		<para>None</para>
	</sect2>

	<sect2 id="nested-if-sort">
		<title>Sort</title>
		<para>None</para>
	</sect2>
-->

	<sect2 id="nested-if-muttrc">
		<title>Muttrc</title>
<screen>
<emphasis role="comment"># Example Mutt config file for the 'nested-if' feature.
 
# This patch uses the format: '%&lt;VAR?TRUE&amp;FALSE&gt;' for conditional
# format strings that can be nested.
 
# Example 1
# if a thread is folded
#       display the number of messages (%M)
# else if we know how many lines in the message
#       display lines in message (%l)
# else display the size of the message in bytes (%c)</emphasis>
set index_format='%4C %Z %{%b %d} %-25.25n %s%&gt; %&lt;M?%M Msgs &amp;%&lt;l?%l Lines&amp;%c Bytes&gt;&gt;'
 
<emphasis role="comment"># Example 2
# if a thread is folded
#       display the number of messages (%M)
#       display the subject (%s)
# else if we know how many lines in the message
#       display lines in message (%l)
# else
#       display the size of the message in bytes (%c)</emphasis>
set index_format='%4C %Z %{%b %d} %-25.25n %&lt;M?[%M] %s&amp;%s%* %&lt;l?%l&amp;%c&gt;&gt;'
 
<emphasis role="comment"># vim: syntax=muttrc</emphasis>
</screen>
	</sect2>

	<sect2 id="nested-if-see-also">
		<title>See Also</title>

		<itemizedlist>
			<listitem><para><ulink url="https://github.com/neomutt/neomutt/wiki">NeoMutt Project</ulink></para></listitem>
			<listitem><para><link linkend="cond-date">cond-date patch</link></para></listitem>
			<listitem><para><link linkend="index-format">$index_format</link></para></listitem>
			<listitem><para><link linkend="status-format">$status_format</link></para></listitem>
		</itemizedlist>
	</sect2>

	<sect2 id="nested-if-known-bugs">
		<title>Known Bugs</title>
		Patch overwrites $&lt;fmt&gt; handler in <literal>$index_format</literal>
	</sect2>

	<sect2 id="nested-if-credits">
		<title>Credits</title>
		<itemizedlist>
		<listitem><para>David Champion <email>dgc@uchicago.edu</email></para></listitem>
		<listitem><para>Richard Russon <email>rich@flatcap.org</email></para></listitem>
		</itemizedlist>
	</sect2>
</sect1>

<sect1 id="cond-date">
	<title>Conditional Dates Patch</title>
	<subtitle>Use rules to choose date format</subtitle>

	<sect2 id="cond-date-patch">
		<title>Patch</title>

		<para>
			To check if Mutt supports <quote>Conditional Dates</quote>, look for
			<quote>patch-cond-date</quote> in the mutt version.
			See: <xref linkend="mutt-patches"/>.
		</para>

		<itemizedlist>
			<title>Dependencies:</title>
			<listitem><para>mutt-1.5.24</para></listitem>
			<listitem><para><link linkend="nested-if">nested-if patch</link></para></listitem>
		</itemizedlist>

		<para>
			This patch is part of the <ulink url="https://github.com/neomutt/neomutt/wiki">NeoMutt Project</ulink>.
		</para>
	</sect2>

	<sect2 id="cond-date-intro">
		<title>Introduction</title>

		<para>
		The <quote>cond-date</quote> patch allows you to construct
		<link linkend="index-format">$index_format</link> expressions based on the age of the email.
		</para>

		<para>
		Mutt's default <literal>$index_format</literal> displays email dates in the
		form: abbreviated-month day-of-month &mdash; <quote>Jan 14</quote>.
		</para>

		<para>
		The format is configurable but only per-mailbox.  This patch allows you
		to configure the display depending on the age of the email.
		</para>

		<table id="table-cond-date-scheme">
			<title>Potential Formatting Scheme</title>
			<tgroup cols="3">
				<thead>
					<row>
						<entry>Email Sent</entry>
						<entry>Format</entry>
						<entry>Example</entry>
					</row>
				</thead>
				<tbody>
					<row>
						<entry>Today</entry>
						<entry><literal>%H:%M</literal></entry>
						<entry>13:23</entry>
					</row>
					<row>
						<entry>This Month</entry>
						<entry><literal>%a %d</literal></entry>
						<entry>Thu 17</entry>
					</row>
					<row>
						<entry>This Year</entry>
						<entry><literal>%b %d</literal></entry>
						<entry>Dec 10</entry>
					</row>
					<row>
						<entry>Older than 1 Year</entry>
						<entry><literal>%m/%y</literal></entry>
						<entry>06/14</entry>
					</row>
				</tbody>
			</tgroup>
		</table>

		<para>
        For an explanation of the date formatting strings, see
        <literal>strftime(3).</literal>
		</para>

		<para>
        By carefully picking your formats, the dates can remain
        unambiguous and compact.
		</para>

		<para>
		Mutt's conditional format strings have the form:
		(whitespace introduced for clarity)
		</para>

		<screen>%? TEST ? TRUE &amp; FALSE ?</screen>

		<para>
		The examples below use the test <quote>%[</quote> &mdash; the date
		of the message in the local timezone.  They will also work with
		<quote>%(</quote> &mdash; the local time that the message arrived.
		</para>

		<para>
		The date tests are of the form:
		</para>

		<screen>%[nX? TRUE &amp; FALSE ?</screen>

		<itemizedlist>
		<listitem><para><quote>n</quote> is an optional count (defaults to 1 if missing)</para></listitem>
		<listitem><para><quote>X</quote> is the time period</para></listitem>
		</itemizedlist>

		<table id="table-cond-date-format-codes">
			<title>Date Formatting Codes</title>
			<tgroup cols="2">
				<thead>
					<row>
						<entry>Letter</entry>
						<entry>Time Period</entry>
					</row>
				</thead>
				<tbody>
					<row>
						<entry>y</entry>
						<entry>Years</entry>
					</row>
					<row>
						<entry>m</entry>
						<entry>Months</entry>
					</row>
					<row>
						<entry>w</entry>
						<entry>Weeks</entry>
					</row>
					<row>
						<entry>d</entry>
						<entry>Days</entry>
					</row>
					<row>
						<entry>H</entry>
						<entry>Hours</entry>
					</row>
					<row>
						<entry>M</entry>
						<entry>Minutes</entry>
					</row>
				</tbody>
			</tgroup>
		</table>

		<table id="table-cond-date-example-tests">
			<title>Example Date Tests</title>
			<tgroup cols="2">
				<thead>
					<row>
						<entry>Test</entry>
						<entry>Meaning</entry>
					</row>
				</thead>
				<tbody>
					<row>
						<entry><literal>%[y</literal></entry>
						<entry>This year</entry>
					</row>
					<row>
						<entry><literal>%[1y</literal></entry>
						<entry>This year</entry>
					</row>
					<row>
						<entry><literal>%[6m</literal></entry>
						<entry>In the last 6 months</entry>
					</row>
					<row>
						<entry><literal>%[w</literal></entry>
						<entry>This week</entry>
					</row>
					<row>
						<entry><literal>%[d</literal></entry>
						<entry>Today</entry>
					</row>
					<row>
						<entry><literal>%[4H</literal></entry>
						<entry>In the last 4 hours</entry>
					</row>
				</tbody>
			</tgroup>
		</table>

		<sect3 id="cond-date-example1">
			<title>Example 1</title>

			<para>We start with a one-condition test.</para>

			<table id="table-cond-date-example1">
				<title>Example 1</title>
				<tgroup cols="4">
					<thead>
						<row>
							<entry>Test</entry>
							<entry>Date Range</entry>
							<entry>Format String</entry>
							<entry>Example</entry>
						</row>
					</thead>
					<tbody>
						<row>
							<entry><literal>%[1m</literal></entry>
							<entry>This month</entry>
							<entry><literal>%[%b %d]</literal></entry>
							<entry>Dec 10</entry>
						</row>
						<row>
							<entry></entry>
							<entry>Older</entry>
							<entry><literal>%[%Y-%m-%d]</literal></entry>
							<entry>2015-04-23</entry>
						</row>
					</tbody>
				</tgroup>
			</table>

			<para>The $index_format string would contain:</para>
<screen>
%?[1m?%[%b %d]&amp;%[%Y-%m-%d]?
</screen>
 
			<para>
				Reparsed a little, for clarity, you can see the
				test condition and the two format strings.
			</para>

<screen>
%?[1m?        &amp;           ?
      %[%b %d] %[%Y-%m-%d]
</screen>

		</sect3>

		<sect3 id="cond-date-example2">
			<title>Example 2</title>

			<para>
			This example contains three test conditions and four date formats.
			</para>

			<table id="table-cond-date-example2">
				<title>Example 2</title>
				<tgroup cols="4">
					<thead>
						<row>
							<entry>Test</entry>
							<entry>Date Range</entry>
							<entry>Format String</entry>
							<entry>Example</entry>
						</row>
					</thead>
					<tbody>
						<row>
							<entry><literal>%[d</literal></entry>
							<entry>Today</entry>
							<entry><literal>%[%H:%M ] </literal></entry>
							<entry>12:34</entry>
						</row>
						<row>
							<entry><literal>%[m</literal></entry>
							<entry>This month</entry>
							<entry><literal>%[%a %d]</literal></entry>
							<entry>Thu 12</entry>
						</row>
						<row>
							<entry><literal>%[y</literal></entry>
							<entry>This year</entry>
							<entry><literal>%[%b %d]</literal></entry>
							<entry>Dec 10</entry>
						</row>
						<row>
							<entry></entry>
							<entry>Older</entry>
							<entry><literal>%[%m/%y ]</literal></entry>
							<entry>06/15</entry>
						</row>
					</tbody>
				</tgroup>
			</table>

			<para>The $index_format string would contain:</para>
 
<screen>
%&lt;[y?%&lt;[m?%&lt;[d?%[%H:%M ]&amp;%[%a %d]&gt;&amp;%[%b %d]&gt;&amp;%[%m/%y ]&gt;
</screen>

			<para>
				Reparsed a little, for clarity, you can see the
				test conditions and the four format strings.
			</para>

<screen>
%&lt;[y?                                       &amp;%[%m/%y ]&gt;  Older
     %&lt;[m?                        &amp;%[%b %d]&gt;             This year
          %&lt;[d?         &amp;%[%a %d]&gt;                       This month
               %[%H:%M ]                                 Today
</screen>

			<para>
			This a another view of the same example, with some whitespace
			for clarity.
			</para>

<screen>
%&lt;[y? %&lt;[m? %&lt;[d? AAA &amp; BBB &gt; &amp; CCC &gt; &amp; DDD &gt;
</screen>

			<literallayout>
AAA = %[%H:%M ]
BBB = %[%a %d]
CCC = %[%b %d]
DDD = %[%m/%y ]
			</literallayout>
		</sect3>
	</sect2>

	<sect2 id="cond-date-variables">
		<title>Variables</title>

        <para>
		The <quote>cond-date</quote> patch doesn't have any config of its own.
		It modifies the behavior of the format strings.
        </para>
	</sect2>

<!--
	<sect2 id="cond-date-functions">
		<title>Functions</title>
		<para>None</para>
	</sect2>

	<sect2 id="cond-date-commands">
		<title>Commands</title>
		<para>None</para>
	</sect2>

	<sect2 id="cond-date-colors">
		<title>Colors</title>
		<para>None</para>
	</sect2>

	<sect2 id="cond-date-sort">
		<title>Sort</title>
		<para>None</para>
	</sect2>
-->

	<sect2 id="cond-date-muttrc">
		<title>Muttrc</title>
<screen>
<emphasis role="comment"># Example Mutt config file for the 'index-color' feature.
#
# The default index_format is:
#       '%4C %Z %{%b %d} %-15.15L (%?l?%4l&amp;%4c?) %s'
#
# We replace the date field '%{%b %d}', giving:</emphasis>
set index_format='%4C %Z %&lt;[y?%&lt;[m?%&lt;[d?%[%H:%M ]&amp;%[%a %d]&gt;&amp;%[%b %d]&gt;&amp;%[%m/%y ]&gt; %-15.15L (%?l?%4l&amp;%4c?) %s'
 
<emphasis role="comment"># Test  Date Range  Format String  Example
# --------------------------------------------
# %[d   Today       %[%H:%M ]      12:34
# %[m   This month  %[%a %d]       Thu 12
# %[y   This year   %[%b %d]       Dec 10
# -     Older       %[%m/%y ]      06/15
 
# vim: syntax=muttrc</emphasis>
</screen>
	</sect2>

	<sect2 id="cond-date-see-also">
		<title>See Also</title>

		<itemizedlist>
			<listitem><para><ulink url="https://github.com/neomutt/neomutt/wiki">NeoMutt Project</ulink></para></listitem>
			<listitem><para><link linkend="index-format">$index_format</link></para></listitem>
			<listitem><para><link linkend="nested-if">nested-if patch</link></para></listitem>
			<listitem><para><literal>strftime(3)</literal></para></listitem>
		</itemizedlist>
	</sect2>

	<sect2 id="cond-date-known-bugs">
		<title>Known Bugs</title>

		<para>
			Date parsing doesn't quite do what you expect.
			<quote>1w</quote> doesn't mean the <quote>in the last 7 days</quote>, but
			<quote><emphasis>this</emphasis> week</quote>.  This doesn't match
			the normal Mutt behaviour: for example <literal>~d>1w</literal>
			means emails dated in the last 7 days.
		</para>

	</sect2>

	<sect2 id="cond-date-credits">
		<title>Credits</title>
		<itemizedlist>
		<listitem><para>Aaron Schrab <email>aaron@schrab.com</email></para></listitem>
		<listitem><para>Eric Davis <email>edavis@insanum.com</email></para></listitem>
		<listitem><para>Richard Russon <email>rich@flatcap.org</email></para></listitem>
		</itemizedlist>
	</sect2>
</sect1>

<sect1 id="tls-sni">
	<title>TLS-SNI Patch</title>
	<subtitle>Negotiate with a server for a TSL/SSL certificate</subtitle>

	<sect2 id="tls-sni-patch">
		<title>Patch</title>

		<para>
			To check if Mutt supports <quote>TLS-SNI</quote>, look for
			<quote>patch-tls-sni</quote> in the mutt version.
			See: <xref linkend="mutt-patches"/>.
		</para>

		<itemizedlist>
			<title>Dependencies:</title>
			<listitem><para>mutt-1.5.24</para></listitem>
			<listitem><para>OpenSSL</para></listitem>
		</itemizedlist>

		<para>This patch is part of the <ulink url="https://github.com/neomutt/neomutt/wiki">NeoMutt Project</ulink>.</para>
	</sect2>

	<sect2 id="tls-sni-intro">
		<title>Introduction</title>

		<para>
		The <quote>TLS-SNI</quote> patch adds support for TLS virtual hosting.
		If your mail server doesn't support this everything will still work
		normally.
		</para>

		<para>
		TLS supports sending the expected server hostname during the
		handshake, via the SNI extension.  This can be used to select a
		server certificate to issue to the client, permitting
		virtual-hosting without requiring multiple IP addresses.
		</para>

		<para>
		This has been tested against Exim 4.80, which optionally logs SNI
		and can perform vhosting.
		</para>

        <para>
		To verify TLS SNI support by a server, you can use:
        </para>

<screen>
openssl s_client -host &lt;imap server&gt; -port &lt;port&gt; -tls1 -servername &lt;imap server&gt;
</screen>
	</sect2>

<!--
	<sect2 id="tls-sni-variables">
=======
	<sect2 id="fmemopen-intro">
		<title>Introduction</title>

        <para>
		The <quote>fmemopen</quote> patch speeds up some searches.
        </para>

        <para>
		This patch changes a few places where Mutt creates temporary files.
		It replaces them with in-memory buffers.  This should improve the
		performance when searching the header or body using the
		<link linkend="thorough-search">$thorough_search</link> option.
        </para>

        <para>
		There are no user-configurable parts.
        </para>

        <para>
		This patch depends on <literal>open_memstream()</literal> and
		<literal>fmemopen()</literal>.  They are provided by glibc.  Without
		them, Mutt will simply create temporary files.
        </para>
	</sect2>

<!--
	<sect2 id="fmemopen-variables">
>>>>>>> 8d1a81c6
		<title>Variables</title>
		<para>None</para>
	</sect2>

<<<<<<< HEAD
	<sect2 id="tls-sni-functions">
=======
	<sect2 id="fmemopen-functions">
>>>>>>> 8d1a81c6
		<title>Functions</title>
		<para>None</para>
	</sect2>

<<<<<<< HEAD
	<sect2 id="tls-sni-commands">
=======
	<sect2 id="fmemopen-commands">
>>>>>>> 8d1a81c6
		<title>Commands</title>
		<para>None</para>
	</sect2>

<<<<<<< HEAD
	<sect2 id="tls-sni-colors">
=======
	<sect2 id="fmemopen-colors">
>>>>>>> 8d1a81c6
		<title>Colors</title>
		<para>None</para>
	</sect2>

<<<<<<< HEAD
	<sect2 id="tls-sni-sort">
=======
	<sect2 id="fmemopen-sort">
>>>>>>> 8d1a81c6
		<title>Sort</title>
		<para>None</para>
	</sect2>
-->

<<<<<<< HEAD
	<sect2 id="tls-sni-muttrc">
		<title>Muttrc</title>
		<para>None</para>
	</sect2>

	<sect2 id="tls-sni-see-also">
		<title>See Also</title>

		<itemizedlist>
			<listitem><para><ulink url="https://github.com/neomutt/neomutt/wiki">NeoMutt Project</ulink></para></listitem>
		</itemizedlist>
	</sect2>

	<sect2 id="tls-sni-known-bugs">
		<title>Known Bugs</title>
		<para>None</para>
	</sect2>

	<sect2 id="tls-sni-credits">
		<title>Credits</title>
		<itemizedlist>
		<listitem><para>Jeremy Katz <email>katzj@linuxpower.org</email></para></listitem>
		<listitem><para>Phil Pennock <email>mutt-dev@spodhuis.demon.nl</email></para></listitem>
		<listitem><para>Richard Russon <email>rich@flatcap.org</email></para></listitem>
		</itemizedlist>
	</sect2>
</sect1>

<sect1 id="sidebar">
	<title>Sidebar Patch</title>
	<subtitle>Overview of mailboxes</subtitle>

	<sect2 id="sidebar-patch">
		<title>Patch</title>

		<para>
			To check if Mutt supports <quote>Sidebar</quote>, look for
			<quote>+USE_SIDEBAR</quote> in the mutt version.
			See: <xref linkend="compile-time-features"/>.
		</para>

		<itemizedlist>
			<title>Dependencies:</title>
			<listitem><para>mutt-1.5.24</para></listitem>
		</itemizedlist>

		<para>This patch is part of the <ulink url="https://github.com/neomutt/neomutt/wiki">NeoMutt Project</ulink>.</para>
	</sect2>

	<sect2 id="sidebar-intro">
		<title>Introduction</title>

		<para>
			The Sidebar shows a list of all your mailboxes.  The list can be
			turned on and off, it can be themed and the list style can be
			configured.
		</para>

		<para>
			This part of the manual is a reference guide.
			If you want a simple introduction with examples see the
			<link linkend="intro-sidebar">Sidebar Howto</link>.
			If you just want to get started, you could use the sample
			<link linkend="sidebar-muttrc">Sidebar muttrc</link>.
		</para>

		<para>
			This version of Sidebar is based on Terry Chan's
			<ulink url="http://www.lunar-linux.org/mutt-sidebar/">2015-11-11 release</ulink>.
			It contains many
			<emphasis role="bold"><link linkend="intro-sidebar-features">new features</link></emphasis>,
			lots of
			<emphasis role="bold"><link linkend="intro-sidebar-bugfixes">bugfixes</link></emphasis>.
		</para>
	</sect2>

	<sect2 id="sidebar-variables">
		<title>Variables</title>

		<table id="table-sidebar-variables">
			<title>Sidebar Variables</title>
			<tgroup cols="3">
				<thead>
					<row>
						<entry>Name</entry>
						<entry>Type</entry>
						<entry>Default</entry>
					</row>
				</thead>
				<tbody>
					<row>
						<entry><literal>sidebar_delim_chars</literal></entry>
						<entry>string</entry>
						<entry><literal>/.</literal></entry>
					</row>
					<row>
						<entry><literal>sidebar_divider_char</literal></entry>
						<entry>string</entry>
						<entry><literal>|</literal></entry>
					</row>
					<row>
						<entry><literal>sidebar_folder_indent</literal></entry>
						<entry>boolean</entry>
						<entry><literal>no</literal></entry>
					</row>
					<row>
						<entry><literal>sidebar_format</literal></entry>
						<entry>string</entry>
						<entry><literal>%B%?F? [%F]?%* %?N?%N/?%S</literal></entry>
					</row>
					<row>
						<entry><literal>sidebar_indent_string</literal></entry>
						<entry>string</entry>
						<entry><literal>&nbsp;&nbsp;</literal> (two spaces)</entry>
					</row>
					<row>
						<entry><literal>sidebar_new_mail_only</literal></entry>
						<entry>boolean</entry>
						<entry><literal>no</literal></entry>
					</row>
					<row>
						<entry><literal>sidebar_next_new_wrap</literal></entry>
						<entry>boolean</entry>
						<entry><literal>no</literal></entry>
					</row>
					<row>
						<entry><literal>sidebar_refresh_time</literal></entry>
						<entry>number</entry>
						<entry><literal>60</literal></entry>
					</row>
					<row>
						<entry><literal>sidebar_short_path</literal></entry>
						<entry>boolean</entry>
						<entry><literal>no</literal></entry>
					</row>
					<row>
						<entry><literal>sidebar_sort_method</literal></entry>
						<entry>enum</entry>
						<entry><literal>SORT_ORDER</literal></entry>
					</row>
					<row>
						<entry><literal>sidebar_visible</literal></entry>
						<entry>boolean</entry>
						<entry><literal>no</literal></entry>
					</row>
					<row>
						<entry><literal>sidebar_whitelist</literal></entry>
						<entry>list</entry>
						<entry>(empty)</entry>
					</row>
					<row>
						<entry><literal>sidebar_width</literal></entry>
						<entry>number</entry>
						<entry><literal>20</literal></entry>
					</row>
				</tbody>
			</tgroup>
		</table>
	</sect2>

	<sect2 id="sidebar-functions">
		<title>Functions</title>

		<para>
			Sidebar adds the following functions to Mutt.
			By default, none of them are bound to keys.
		</para>

		<table id="table-sidebar-functions">
			<title>Sidebar Functions</title>
			<tgroup cols="3">
				<thead>
					<row>
						<entry>Menus</entry>
						<entry>Function</entry>
						<entry>Description</entry>
					</row>
				</thead>
				<tbody>
					<row>
						<entry>index,pager</entry>
						<entry><literal>&lt;sidebar-next&gt;</literal></entry>
						<entry>Move the highlight to next mailbox</entry>
					</row>
					<row>
						<entry>index,pager</entry>
						<entry><literal>&lt;sidebar-next-new&gt;</literal></entry>
						<entry>Move the highlight to next mailbox with new mail</entry>
					</row>
					<row>
						<entry>index,pager</entry>
						<entry><literal>&lt;sidebar-open&gt;</literal></entry>
						<entry>Open highlighted mailbox</entry>
					</row>
					<row>
						<entry>index,pager</entry>
						<entry><literal>&lt;sidebar-page-down&gt;</literal></entry>
						<entry>Scroll the Sidebar down 1 page</entry>
					</row>
					<row>
						<entry>index,pager</entry>
						<entry><literal>&lt;sidebar-page-up&gt;</literal></entry>
						<entry>Scroll the Sidebar up 1 page</entry>
					</row>
					<row>
						<entry>index,pager</entry>
						<entry><literal>&lt;sidebar-prev&gt;</literal></entry>
						<entry>Move the highlight to previous mailbox</entry>
					</row>
					<row>
						<entry>index,pager</entry>
						<entry><literal>&lt;sidebar-prev-new&gt;</literal></entry>
						<entry>Move the highlight to previous mailbox with new mail</entry>
					</row>
					<row>
						<entry>index,pager</entry>
						<entry><literal>&lt;sidebar-toggle-visible&gt;</literal></entry>
						<entry>Make the Sidebar (in)visible</entry>
					</row>
				</tbody>
			</tgroup>
		</table>
	</sect2>

	<sect2 id="sidebar-commands">
		<title>Commands</title>
		<cmdsynopsis>
			<command>sidebar_whitelist</command>
			<arg choice="plain">
				<replaceable class="parameter">mailbox</replaceable>
			</arg>
			<arg choice="opt" rep="repeat">
				<replaceable class="parameter">mailbox</replaceable>
			</arg>
		</cmdsynopsis>
	</sect2>

	<sect2 id="sidebar-colors">
		<title>Colors</title>

		<table id="table-sidebar-colors">
			<title>Sidebar Colors</title>
			<tgroup cols="3">
				<thead>
					<row>
						<entry>Name</entry>
						<entry>Default Color</entry>
						<entry>Description</entry>
					</row>
				</thead>
				<tbody>
					<row>
						<entry><literal>sidebar_divider</literal></entry>
						<entry>default</entry>
						<entry>The dividing line between the Sidebar and the Index/Pager panels</entry>
					</row>
					<row>
						<entry><literal>sidebar_flagged</literal></entry>
						<entry>default</entry>
						<entry>Mailboxes containing flagged mail</entry>
					</row>
					<row>
						<entry><literal>sidebar_highlight</literal></entry>
						<entry>underline</entry>
						<entry>Cursor to select a mailbox</entry>
					</row>
					<row>
						<entry><literal>sidebar_indicator</literal></entry>
						<entry>mutt <literal>indicator</literal></entry>
						<entry>The mailbox open in the Index panel</entry>
					</row>
					<row>
						<entry><literal>sidebar_new</literal></entry>
						<entry>default</entry>
						<entry>Mailboxes containing new mail</entry>
					</row>
					<row>
						<entry><literal>sidebar_spoolfile</literal></entry>
						<entry>default</entry>
						<entry>Mailbox that receives incoming mail</entry>
					</row>
				</tbody>
			</tgroup>
		</table>

		If the <literal>sidebar_indicator</literal> color isn't set, then the default Mutt
		indicator color will be used (the color used in the index panel).
	</sect2>

	<sect2 id="sidebar-sort">
		<title>Sort</title>

		<table id="table-sidebar-sort">
			<title>Sidebar Sort</title>
			<tgroup cols="2">
				<thead>
					<row>
						<entry>Sort</entry>
						<entry>Description</entry>
					</row>
				</thead>
				<tbody>
					<row>
						<entry><literal>alpha</literal></entry>
						<entry>Alphabetically by path</entry>
					</row>
					<row>
						<entry><literal>count</literal></entry>
						<entry>Total number of messages</entry>
					</row>
					<row>
						<entry><literal>flagged</literal></entry>
						<entry>Number of flagged messages</entry>
					</row>
					<row>
						<entry><literal>name</literal></entry>
						<entry>Alphabetically by path</entry>
					</row>
					<row>
						<entry><literal>new</literal></entry>
						<entry>Number of new messages</entry>
					</row>
					<row>
						<entry><literal>path</literal></entry>
						<entry>Alphabetically by path</entry>
					</row>
					<row>
						<entry><literal>unsorted</literal></entry>
						<entry>Do not resort the paths</entry>
					</row>
				</tbody>
			</tgroup>
		</table>
	</sect2>

	<sect2 id="sidebar-muttrc">
		<title>Muttrc</title>
<screen>
<emphasis role="comment"># This is a complete list of sidebar-related configuration.
 
# --------------------------------------------------------------------------
# VARIABLES - shown with their default values
# --------------------------------------------------------------------------
 
# Should the Sidebar be shown?</emphasis>
set sidebar_visible = no
 
<emphasis role="comment"># How wide should the Sidebar be in screen columns?
# Note: Some characters, e.g. Chinese, take up two columns each.</emphasis>
set sidebar_width = 20
 
<emphasis role="comment"># Should the mailbox paths be abbreviated?</emphasis>
set sidebar_short_path = no
 
<emphasis role="comment"># When abbreviating mailbox path names, use any of these characters as path
# separators.  Only the part after the last separators will be shown.
# For file folders '/' is good.  For IMAP folders, often '.' is useful.</emphasis>
set sidebar_delim_chars = '/.'
 
<emphasis role="comment"># If the mailbox path is abbreviated, should it be indented?</emphasis>
set sidebar_folder_indent = no
 
<emphasis role="comment"># Indent mailbox paths with this string.</emphasis>
set sidebar_indent_string = '  '
 
<emphasis role="comment"># Make the Sidebar only display mailboxes that contain new, or flagged,
# mail.</emphasis>
set sidebar_new_mail_only = no
 
<emphasis role="comment"># Any mailboxes that are whitelisted will always be visible, even if the
# sidebar_new_mail_only option is enabled.</emphasis>
sidebar_whitelist '/home/user/mailbox1'
sidebar_whitelist '/home/user/mailbox2'
 
<emphasis role="comment"># When searching for mailboxes containing new mail, should the search wrap
# around when it reaches the end of the list?</emphasis>
set sidebar_next_new_wrap = no
 
<emphasis role="comment"># The character to use as the divider between the Sidebar and the other Mutt
# panels.
# Note: Only the first character of this string is used.</emphasis>
set sidebar_divider_char = '|'
 
<emphasis role="comment"># Display the Sidebar mailboxes using this format string.</emphasis>
set sidebar_format = '%B%?F? [%F]?%* %?N?%N/?%S'
 
<emphasis role="comment"># Sidebar will not refresh its list of mailboxes any more frequently than
# this number of seconds.  This will help reduce disk/network traffic.</emphasis>
set sidebar_refresh_time = 60
 
<emphasis role="comment"># Sort the mailboxes in the Sidebar using this method:
#       count    - total number of messages
#       flagged  - number of flagged messages
#       new      - number of new messages
#       path     - mailbox path
#       unsorted - do not sort the mailboxes</emphasis>
set sidebar_sort_method = 'unsorted'
 
<emphasis role="comment"># --------------------------------------------------------------------------
# FUNCTIONS - shown with an example mapping
# --------------------------------------------------------------------------
 
# Move the highlight to the previous mailbox</emphasis>
bind index,pager \Cp sidebar-prev
 
<emphasis role="comment"># Move the highlight to the next mailbox</emphasis>
bind index,pager \Cn sidebar-next
 
<emphasis role="comment"># Open the highlighted mailbox</emphasis>
bind index,pager \Co sidebar-open
 
<emphasis role="comment"># Move the highlight to the previous page
# This is useful if you have a LOT of mailboxes.</emphasis>
bind index,pager &lt;F3&gt; sidebar-page-up
 
<emphasis role="comment"># Move the highlight to the next page
# This is useful if you have a LOT of mailboxes.</emphasis>
bind index,pager &lt;F4&gt; sidebar-page-down
 
<emphasis role="comment"># Move the highlight to the previous mailbox containing new, or flagged,
# mail.</emphasis>
bind index,pager &lt;F5&gt; sidebar-prev-new
 
<emphasis role="comment"># Move the highlight to the next mailbox containing new, or flagged, mail.</emphasis>
bind index,pager &lt;F6&gt; sidebar-next-new
 
<emphasis role="comment"># Toggle the visibility of the Sidebar.</emphasis>
bind index,pager B sidebar-toggle-visible
 
<emphasis role="comment"># --------------------------------------------------------------------------
# COLORS - some unpleasant examples are given
# --------------------------------------------------------------------------
# Note: All color operations are of the form:
#       color OBJECT FOREGROUND BACKGROUND
 
# Color of the current, open, mailbox
# Note: This is a general Mutt option which colors all selected items.</emphasis>
color indicator cyan black
 
<emphasis role="comment"># Color of the highlighted, but not open, mailbox.</emphasis>
color sidebar_highlight black color8
 
<emphasis role="comment"># Color of the divider separating the Sidebar from Mutt panels</emphasis>
color sidebar_divider color8 black
 
<emphasis role="comment"># Color to give mailboxes containing flagged mail</emphasis>
color sidebar_flagged red black
 
<emphasis role="comment"># Color to give mailboxes containing new mail</emphasis>
color sidebar_new green black
 
<emphasis role="comment"># --------------------------------------------------------------------------
 
# vim: syntax=muttrc</emphasis>
</screen>
	</sect2>

	<sect2 id="sidebar-see-also">
		<title>See Also</title>

		<itemizedlist>
			<listitem><para><link linkend="regexp">Regular Expressions</link></para></listitem>
			<listitem><para><link linkend="patterns">Patterns</link></para></listitem>
			<listitem><para><link linkend="color">Color command</link></para></listitem>
			<listitem><para><link linkend="notmuch">notmuch patch</link></para></listitem>
		</itemizedlist>
	</sect2>

	<sect2 id="sidebar-known-bugs">
		<title>Known Bugs</title>
		Unsorted isn't
	</sect2>

	<sect2 id="sidebar-credits">
		<title>Credits</title>
		<itemizedlist>
		<listitem><para>Justin Hibbits <email>jrh29@po.cwru.edu</email></para></listitem>
		<listitem><para>Thomer M. Gil <email>mutt@thomer.com</email></para></listitem>
		<listitem><para>David Sterba <email>dsterba@suse.cz</email></para></listitem>
		<listitem><para>Evgeni Golov <email>evgeni@debian.org</email></para></listitem>
		<listitem><para>Fabian Groffen <email>grobian@gentoo.org</email></para></listitem>
		<listitem><para>Jason DeTiberus <email>jdetiber@redhat.com</email></para></listitem>
		<listitem><para>Stefan Assmann <email>sassmann@kpanic.de</email></para></listitem>
		<listitem><para>Steve Kemp <email>steve@steve.org.uk</email></para></listitem>
		<listitem><para>Terry Chan <email>tchan@lunar-linux.org</email></para></listitem>
		<listitem><para>Tyler Earnest <email>tylere@rne.st</email></para></listitem>
		<listitem><para>Richard Russon <email>rich@flatcap.org</email></para></listitem>
		</itemizedlist>
	</sect2>
</sect1>

<sect1 id="ifdef">
	<title>Ifdef Patch</title>
	<subtitle>Conditional config options</subtitle>

	<sect2 id="ifdef-patch">
		<title>Patch</title>

		<para>
			To check if Mutt supports <quote>ifdef</quote>, look for
			<quote>patch-ifdef</quote> in the mutt version.
			See: <xref linkend="mutt-patches"/>.
		</para>

		<itemizedlist>
			<title>Dependencies:</title>
			<listitem><para>mutt-1.5.24</para></listitem>
		</itemizedlist>

		<para>This patch is part of the <ulink url="https://github.com/neomutt/neomutt/wiki">NeoMutt Project</ulink>.</para>
	</sect2>

	<sect2 id="ifdef-intro">
		<title>Introduction</title>

		<para>
			The <quote>ifdef</quote> patch introduces three new commands to
			Mutt and allow you to share one config file between versions of Mutt
			that may have different features compiled in.
		</para>

<screen>
ifdef  symbol config-command [args...]  <emphasis role="comment"># If a symbol is defined</emphasis>
ifndef symbol config-command [args...]  <emphasis role="comment"># If a symbol is not defined</emphasis>
finish                                  <emphasis role="comment"># Finish reading the current file</emphasis>
</screen>

		<para>
			Here a symbol can be a <link linkend="variables">$variable</link>,
			<link linkend="functions">&lt;function&gt;</link>,
			<link linkend="commands">command</link> or compile-time symbol, such
			as <quote>USE_IMAP</quote>.
		</para>

        <para>
            <literal>finish</literal> is particularly useful when combined with
            <literal>ifndef</literal>. e.g.
        </para>

<screen>
<emphasis role="comment"># Sidebar config file</emphasis>
ifndef USE_SIDEBAR finish
</screen>

	</sect2>

<!--
	<sect2 id="ifdef-variables">
		<title>Variables</title>
		<para>None</para>
	</sect2>

	<sect2 id="ifdef-functions">
		<title>Functions</title>
		<para>None</para>
	</sect2>
-->

	<sect2 id="ifdef-commands">
		<title>Commands</title>
		<cmdsynopsis>
			<command>ifdef</command>
			<arg choice="plain">
				<replaceable class="parameter">symbol</replaceable>
			</arg>
			<arg choice="plain">
				<replaceable class="parameter">"config-command [args]"</replaceable>
			</arg>
			<command>ifndef</command>
			<arg choice="plain">
				<replaceable class="parameter">symbol</replaceable>
			</arg>
			<arg choice="plain">
				<replaceable class="parameter">"config-command [args]"</replaceable>
			</arg>
			<command>finish</command>
		</cmdsynopsis>
	</sect2>

<!--
	<sect2 id="ifdef-colors">
		<title>Colors</title>
		<para>None</para>
	</sect2>

	<sect2 id="ifdef-sort">
		<title>Sort</title>
		<para>None</para>
	</sect2>
-->

	<sect2 id="ifdef-muttrc">
		<title>Muttrc</title>
<screen>
<emphasis role="comment"># Example Mutt config file for the 'ifdef' feature.
 
# This feature introduces three useful commands which allow you to share
# one config file between versions of Mutt that may have different
# features compiled in.
 
#	ifdef  symbol config-command [args...]
#	ifndef symbol config-command [args...]
#	finish                                
 
# The 'ifdef' command tests whether Mutt understands the name of
# a variable, function, command or compile-time symbol.
# If it does, then it executes a config command.
 
# The 'ifndef' command tests whether a symbol does NOT exist.
 
# The 'finish' command tells Mutt to stop reading current config file.
 
# If the 'trash' variable exists, set it.</emphasis>
ifdef trash 'set trash=~/Mail/trash'
 
<emphasis role="comment"># If the 'tag-pattern' function exists, bind a key to it.</emphasis>
ifdef tag-pattern 'bind index &lt;F6&gt; tag-pattern'
 
<emphasis role="comment"># If the 'imap-fetch-mail' command exists, read my IMAP config.</emphasis>
ifdef imap-fetch-mail 'source ~/.mutt/imap.rc'
 
<emphasis role="comment"># If the compile-time symbol 'USE_SIDEBAR' does not exist, then
# stop reading the current config file.</emphasis>
ifndef USE_SIDEBAR finish
 
<emphasis role="comment"># vim: syntax=muttrc</emphasis>
</screen>
	</sect2>

	<sect2 id="ifdef-see-also">
=======
	<sect2 id="fmemopen-muttrc">
		<title>Muttrc</title>
		<para>None</para>
	</sect2>

	<sect2 id="fmemopen-see-also">
>>>>>>> 8d1a81c6
		<title>See Also</title>

		<itemizedlist>
			<listitem><para><ulink url="https://github.com/neomutt/neomutt/wiki">NeoMutt Project</ulink></para></listitem>
<<<<<<< HEAD
		</itemizedlist>
	</sect2>

	<sect2 id="ifdef-known-bugs">
=======
			<listitem><para><link linkend="compile-time-features">Compile-Time Features</link></para></listitem>
			<listitem><para><literal>fmemopen(3)</literal></para></listitem>
		</itemizedlist>
	</sect2>

	<sect2 id="fmemopen-known-bugs">
>>>>>>> 8d1a81c6
		<title>Known Bugs</title>
		<para>None</para>
	</sect2>

<<<<<<< HEAD
	<sect2 id="ifdef-credits">
		<title>Credits</title>
		<itemizedlist>
		<listitem><para>Cedric Duval <email>cedricduval@free.fr</email></para></listitem>
		<listitem><para>Matteo F. Vescovi <email>mfvescovi@gmail.com</email></para></listitem>
=======
	<sect2 id="fmemopen-credits">
		<title>Credits</title>
		<itemizedlist>
		<listitem><para>Julius Plenz <email>plenz@cis.fu-berlin.de</email></para></listitem>
>>>>>>> 8d1a81c6
		<listitem><para>Richard Russon <email>rich@flatcap.org</email></para></listitem>
		</itemizedlist>
	</sect2>
</sect1>

</chapter>

<chapter id="security">
<title>Security Considerations</title>

<para>
First of all, Mutt contains no security holes included by intention but
may contain unknown security holes. As a consequence, please run Mutt
only with as few permissions as possible. Especially, do not run Mutt as
the super user.
</para>

<para>
When configuring Mutt, there're some points to note about secure setups
so please read this chapter carefully.
</para>

<sect1 id="security-passwords">
<title>Passwords</title>

<para>
Although Mutt can be told the various passwords for accounts, please
never store passwords in configuration files. Besides the fact that the
system's operator can always read them, you could forget to mask it out
when reporting a bug or asking for help via a mailing list. Even worse,
your mail including your password could be archived by internet search
engines, mail-to-news gateways etc. It may already be too late before
you notice your mistake.
</para>

</sect1>

<sect1 id="security-tempfiles">
<title>Temporary Files</title>

<para>
Mutt uses many temporary files for viewing messages, verifying digital
signatures, etc. As long as being used, these files are visible by other
users and maybe even readable in case of misconfiguration.  Also, a
different location for these files may be desired which can be changed
via the <link linkend="tmpdir">$tmpdir</link> variable.
</para>

</sect1>

<sect1 id="security-leaks">
<title>Information Leaks</title>

<sect2 id="security-leaks-mid">
<title>Message-Id: headers</title>

<para>
Message-Id: headers contain a local part that is to be created in a
unique fashion. In order to do so, Mutt will <quote>leak</quote> some
information to the outside world when sending messages: the generation
of this header includes a step counter which is increased (and rotated)
with every message sent. In a longer running mutt session, others can
make assumptions about your mailing habits depending on the number of
messages sent. If this is not desired, the header can be manually
provided using <link linkend="edit-headers">$edit_headers</link> (though
not recommended).
</para>

</sect2>

<sect2 id="security-leaks-mailto">
<title><literal>mailto:</literal>-style Links</title>

<para>
As Mutt be can be set up to be the mail client to handle
<literal>mailto:</literal> style links in websites, there're security
considerations, too. Arbitrary header fields can be embedded in these
links which could override existing header fields or attach arbitrary
files using <link linkend="attach-header">the Attach:
pseudoheader</link>. This may be problematic if the <link
linkend="edit-headers">$edit-headers</link> variable is
<emphasis>unset</emphasis>, i.e. the user doesn't want to see header
fields while editing the message and doesn't pay enough attention to the
compose menu's listing of attachments.
</para>

<para>
For example, following a link like
</para>

<screen>
mailto:joe@host?Attach=~/.gnupg/secring.gpg</screen>

<para>
will send out the user's private gnupg keyring to
<literal>joe@host</literal> if the user doesn't follow the information
on screen carefully enough.
</para>

<para>
To prevent these issues, Mutt by default only accepts the
<literal>Subject</literal> and <literal>Body</literal> headers.
Allowed headers can be adjusted with the
<link linkend="mailto-allow"><command>mailto_allow</command></link> and
<link linkend="mailto-allow"><command>unmailto_allow</command></link> commands.
</para>

</sect2>

</sect1>

<sect1 id="security-external">
<title>External Applications</title>

<para>
Mutt in many places has to rely on external applications or for
convenience supports mechanisms involving external applications.
</para>

<para>
One of these is the <literal>mailcap</literal> mechanism as defined by
RfC1524. Details about a secure use of the mailcap mechanisms is given
in <xref linkend="secure-mailcap"/>.
</para>

<para>
Besides the mailcap mechanism, Mutt uses a number of other external
utilities for operation, for example to provide crypto support, in
backtick expansion in configuration files or format string filters.  The
same security considerations apply for these as for tools involved via
mailcap.
</para>

</sect1>

</chapter>


<chapter id="tuning">
<title>Performance Tuning</title>

<sect1 id="tuning-mailboxes">
<title>Reading and Writing Mailboxes</title>

<para>
Mutt's performance when reading mailboxes can be improved in two ways:
</para>

<orderedlist>

<listitem>
<para>
For remote folders (IMAP and POP) as well as folders using one-file-per
message storage (Maildir and MH), Mutt's performance can be greatly
improved using <link linkend="header-caching">header caching</link>.
using a single database per folder.
</para>
</listitem>

<listitem>
<para>
Mutt provides the <link linkend="read-inc">$read_inc</link> and <link
linkend="write-inc">$write_inc</link> variables to specify at which rate
to update progress counters. If these values are too low, Mutt may spend
more time on updating the progress counter than it spends on actually
reading/writing folders.
</para>

<para>
For example, when opening a maildir folder with a few thousand messages,
the default value for <link linkend="read-inc">$read_inc</link> may be
too low. It can be tuned on on a folder-basis using <link
linkend="folder-hook"><command>folder-hook</command>s</link>:
</para>

<screen>
<emphasis role="comment"># use very high $read_inc to speed up reading hcache'd maildirs</emphasis>
folder-hook . 'set read_inc=1000'
<emphasis role="comment"># use lower value for reading slower remote IMAP folders</emphasis>
folder-hook ^imap 'set read_inc=100'
<emphasis role="comment"># use even lower value for reading even slower remote POP folders</emphasis>
folder-hook ^pop 'set read_inc=1'</screen>

</listitem>
</orderedlist>

<para>
These settings work on a per-message basis. However, as messages may
greatly differ in size and certain operations are much faster than
others, even per-folder settings of the increment variables may not be
desirable as they produce either too few or too much progress updates.
Thus, Mutt allows to limit the number of progress updates per second
it'll actually send to the terminal using the <link
linkend="time-inc">$time_inc</link> variable.
</para>

</sect1>

<sect1 id="tuning-messages">
<title>Reading Messages from Remote Folders</title>

<para>
Reading messages from remote folders such as IMAP an POP can be slow
especially for large mailboxes since Mutt only caches a very limited
number of recently viewed messages (usually 10) per session (so that it
will be gone for the next session.)
</para>

<para>
To improve performance and permanently cache whole messages, please
refer to Mutt's so-called <link linkend="body-caching">body
caching</link> for details.
</para>

</sect1>

<sect1 id="tuning-search">
<title>Searching and Limiting</title>

<para>
When searching mailboxes either via a search or a limit action, for some
patterns Mutt distinguishes between regular expression and string
searches. For regular expressions, patterns are prefixed with
<quote>~</quote> and with <quote>=</quote> for string searches.
</para>

<para>
Even though a regular expression search is fast, it's several times
slower than a pure string search which is noticeable especially on large
folders. As a consequence, a string search should be used instead of a
regular expression search if the user already knows enough about the
search pattern.
</para>

<para>
For example, when limiting a large folder to all messages sent to or by
an author, it's much faster to search for the initial part of an e-mail
address via <literal>=Luser@</literal> instead of
<literal>~Luser@</literal>. This is especially true for searching
message bodies since a larger amount of input has to be searched.
</para>

<para>
As for regular expressions, a lower case string search pattern makes
Mutt perform a case-insensitive search except for IMAP (because for IMAP
Mutt performs server-side searches which don't support
case-insensitivity).
</para>

</sect1>

</chapter>

<chapter id="reference">
<title>Reference</title>

<sect1 id="commandline">
<title>Command-Line Options</title>

<para>
Running <literal>mutt</literal> with no arguments will make Mutt attempt
to read your spool mailbox.  However, it is possible to read other
mailboxes and to send messages from the command line as well.
</para>

<table id="tab-commandline-options">
<title>Command line options</title>
<tgroup cols="2">
<thead>
<row><entry>Option</entry><entry>Description</entry></row>
</thead>
<tbody>
<row><entry>-A</entry><entry>expand an alias</entry></row>
<row><entry>-a</entry><entry>attach a file to a message</entry></row>
<row><entry>-b</entry><entry>specify a blind carbon-copy (BCC) address</entry></row>
<row><entry>-c</entry><entry>specify a carbon-copy (Cc) address</entry></row>
<row><entry>-d</entry><entry>log debugging output to ~/.muttdebug0 if mutt was compiled with +DEBUG; it can range from 1-5 and affects verbosity (a value of 2 is recommended)</entry></row>
<row><entry>-D</entry><entry>print the value of all Mutt variables to stdout</entry></row>
<row><entry>-E</entry><entry>edit the draft (-H) or include (-i) file</entry></row>
<row><entry>-e</entry><entry>specify a config command to be run after initialization files are read</entry></row>
<row><entry>-f</entry><entry>specify a mailbox to load</entry></row>
<row><entry>-F</entry><entry>specify an alternate file to read initialization commands</entry></row>
<row><entry>-h</entry><entry>print help on command line options</entry></row>
<row><entry>-H</entry><entry>specify a draft file from which to read a header and body</entry></row>
<row><entry>-i</entry><entry>specify a file to include in a message composition</entry></row>
<row><entry>-m</entry><entry>specify a default mailbox type</entry></row>
<row><entry>-n</entry><entry>do not read the system Muttrc</entry></row>
<row><entry>-p</entry><entry>recall a postponed message</entry></row>
<row><entry>-Q</entry><entry>query a configuration variable</entry></row>
<row><entry>-R</entry><entry>open mailbox in read-only mode</entry></row>
<row><entry>-s</entry><entry>specify a subject (enclose in quotes if it contains spaces)</entry></row>
<row><entry>-v</entry><entry>show version number and compile-time definitions</entry></row>
<row><entry>-x</entry><entry>simulate the mailx(1) compose mode</entry></row>
<row><entry>-y</entry><entry>show a menu containing the files specified by the <command>mailboxes</command> command</entry></row>
<row><entry>-z</entry><entry>exit immediately if there are no messages in the mailbox</entry></row>
<row><entry>-Z</entry><entry>open the first folder with new message, exit immediately if none</entry></row>
</tbody>
</tgroup>
</table>

<para>
To read messages in a mailbox
</para>

<cmdsynopsis>
<command>mutt</command>
<arg choice="opt"><option>-nz</option></arg>
<arg choice="opt"><option>-F</option>
<replaceable>muttrc</replaceable>
</arg>
<arg choice="opt"><option>-m</option>
<replaceable>type</replaceable>
</arg>
<arg choice="opt"><option>-f</option>
<replaceable>mailbox</replaceable>
</arg>
</cmdsynopsis>

<para>
To compose a new message
</para>

<cmdsynopsis>
<command>mutt</command>
<arg choice="opt"><option>-En</option></arg>
<arg choice="opt"><option>-F</option>
<replaceable>muttrc</replaceable>
</arg>
<arg choice="opt"><option>-c</option>
<replaceable>address</replaceable>
</arg>
<arg choice="opt"><option>-Hi</option>
<replaceable>filename</replaceable>
</arg>
<arg choice="opt"><option>-s</option>
<replaceable>subject</replaceable>
</arg>
<arg choice="opt">
<option>-a</option>
<replaceable>file</replaceable>
<arg choice="opt" rep="repeat"/>
--
</arg>
<group choice="plain" rep="repeat">
<arg choice="plain">
<replaceable>address</replaceable>
</arg>
<arg choice="plain">
<replaceable>mailto_url</replaceable>
</arg>
</group>
</cmdsynopsis>

<para>
Mutt also supports a <quote>batch</quote> mode to send prepared
messages.  Simply redirect input from the file you wish to send.  For
example,
</para>

<screen>
mutt -s "data set for run #2" professor@bigschool.edu &lt; ~/run2.dat</screen>

<para>
will send a message to
<literal>&lt;professor@bigschool.edu&gt;</literal> with a subject of
<quote>data set for run #2</quote>.  In the body of the message will be
the contents of the file <quote>~/run2.dat</quote>.
</para>

<para>
An include file passed with <literal>-i</literal> will be used as the
body of the message.  When combined with <literal>-E</literal>, the
include file will be directly edited during message composition.  The
file will be modified regardless of whether the message is sent or
aborted.
</para>

<para>
A draft file passed with <literal>-H</literal> will be used as the
initial header and body for the message.  Multipart messages can be
used as a draft file.  When combined with <literal>-E</literal>, the
draft file will be updated to the final state of the message after
composition, regardless of whether the message is sent, aborted, or
even postponed.  Note that if the message is sent encrypted or signed,
the draft file will be saved that way too.
</para>

<para>
All files passed with <literal>-a</literal> <emphasis>file</emphasis>
will be attached as a MIME part to the message. To attach a single or
several files, use <quote>--</quote> to separate files and recipient
addresses:
</para>

<screen>
mutt -a image.png -- some@one.org</screen>

<para>
or
</para>

<screen>
mutt -a *.png -- some@one.org</screen>

<note>
<para>
The <literal>-a</literal> option must be last in the option list.
</para>
</note>

<para>
In addition to accepting a list of email addresses, Mutt also accepts a URL with
the <literal>mailto:</literal> schema as specified in RFC2368.  This is useful
when configuring a web browser to launch Mutt when clicking on mailto links.
</para>

<screen>
mutt mailto:some@one.org?subject=test&amp;cc=other@one.org</screen>

</sect1>

<sect1 id="commands">
<title>Configuration Commands</title>

<para>
The following are the commands understood by Mutt:
</para>

<itemizedlist>

<listitem>
<cmdsynopsis>
<command><link linkend="account-hook">account-hook</link></command>
<arg choice="plain">
<replaceable>regexp</replaceable>
<replaceable>command</replaceable>
</arg>
</cmdsynopsis>
</listitem>

<listitem>
<cmdsynopsis>
<command><link linkend="alias">alias</link></command>
<arg choice="opt" rep="repeat">
<option>-group</option>
<replaceable class="parameter">name</replaceable>
</arg>
<arg choice="plain">
<replaceable class="parameter">key</replaceable>
</arg>
<arg choice="plain">
<replaceable class="parameter">address</replaceable>
</arg>
<arg choice="opt" rep="repeat">
<replaceable class="parameter">address</replaceable>
</arg>

<command><link linkend="alias">unalias</link></command>
<arg choice="opt" rep="repeat">
<option>-group</option>
<replaceable>name</replaceable>
</arg>
<group choice="req">
<arg choice="plain">
<replaceable class="parameter">*</replaceable>
</arg>
<arg choice="plain" rep="repeat">
<replaceable class="parameter">key</replaceable>
</arg>
</group>
</cmdsynopsis>
</listitem>

<listitem>
<cmdsynopsis>
<command><link linkend="alternates">alternates</link></command>
<arg choice="opt" rep="repeat">
<option>-group</option>
<replaceable>name</replaceable>
</arg>
<arg choice="plain">
<replaceable>regexp</replaceable>
</arg>
<arg choice="opt" rep="repeat">
<replaceable>regexp</replaceable>
</arg>

<command><link linkend="alternates">unalternates</link></command>
<arg choice="opt" rep="repeat">
<option>-group</option>
<replaceable>name</replaceable>
</arg>
<group choice="req">
<arg choice="plain">
<replaceable>*</replaceable>
</arg>
<arg choice="plain" rep="repeat">
<replaceable>regexp</replaceable>
</arg>
</group>
</cmdsynopsis>
</listitem>

<listitem>
<cmdsynopsis>
<command><link linkend="alternative-order">alternative_order</link></command>
<arg choice="plain">
<replaceable>mimetype</replaceable>
</arg>
<arg choice="opt" rep="repeat">
<replaceable>mimetype</replaceable>
</arg>

<command><link linkend="alternative-order">unalternative_order</link></command>
<group choice="req">
<arg choice="plain">
<replaceable>*</replaceable>
</arg>
<arg choice="plain" rep="repeat">
<replaceable>mimetype</replaceable>
</arg>
</group>
</cmdsynopsis>
</listitem>

<listitem>
<cmdsynopsis>
<command><link linkend="attachments">attachments</link></command>
<arg choice="plain">
<replaceable>{ + | - }disposition</replaceable>
</arg>
<arg choice="plain">
<replaceable>mime-type</replaceable>
</arg>

<command><link linkend="attachments">unattachments</link></command>
<arg choice="plain">
<replaceable>{ + | - }disposition</replaceable>
</arg>
<arg choice="plain">
<replaceable>mime-type</replaceable>
</arg>
</cmdsynopsis>
</listitem>

<listitem>
<cmdsynopsis>
<command><link linkend="auto-view">auto_view</link></command>
<arg choice="plain">
<replaceable>mimetype</replaceable>
</arg>
<arg choice="opt" rep="repeat">
<replaceable>mimetype</replaceable>
</arg>

<command><link linkend="auto-view">unauto_view</link></command>
<group choice="req">
<arg choice="plain">
<replaceable>*</replaceable>
</arg>
<arg choice="plain" rep="repeat">
<replaceable>mimetype</replaceable>
</arg>
</group>
</cmdsynopsis>
</listitem>

<listitem>
<cmdsynopsis>
<command><link linkend="bind">bind</link></command>
<arg choice="plain">
<replaceable class="parameter">map</replaceable>
</arg>
<arg choice="plain">
<replaceable class="parameter">key</replaceable>
</arg>
<arg choice="plain">
<replaceable class="parameter">function</replaceable>
</arg>
</cmdsynopsis>
</listitem>

<listitem>
<cmdsynopsis>
<command><link linkend="charset-hook">charset-hook</link></command>
<arg choice="plain">
<replaceable class="parameter">alias</replaceable>
</arg>
<arg choice="plain">
<replaceable class="parameter">charset</replaceable>
</arg>
</cmdsynopsis>
</listitem>

<listitem>
<cmdsynopsis>
<command><link linkend="iconv-hook">iconv-hook</link></command>
<arg choice="plain">
<replaceable class="parameter">charset</replaceable>
</arg>
<arg choice="plain">
<replaceable class="parameter">local-charset</replaceable>
</arg>
</cmdsynopsis>
</listitem>

<listitem>
<cmdsynopsis>
<command><link linkend="color">color</link></command>
<arg choice="plain">
<replaceable class="parameter">object</replaceable>
</arg>
<arg choice="plain">
<replaceable class="parameter">foreground</replaceable>
</arg>
<arg choice="plain">
<replaceable class="parameter">background</replaceable>
</arg>

<command><link linkend="color">color</link></command>
<group choice="req">
<arg choice="plain">
<option>header</option>
</arg>
<arg choice="plain">
<option>body</option>
</arg>
</group>
<arg choice="plain">
<replaceable class="parameter">foreground</replaceable>
</arg>
<arg choice="plain">
<replaceable class="parameter">background</replaceable>
</arg>
<arg choice="plain">
<replaceable class="parameter">regexp</replaceable>
</arg>

<command><link linkend="color">color</link></command>
<arg choice="plain">
<option>index</option>
</arg>
<arg choice="plain">
<replaceable class="parameter">foreground</replaceable>
</arg>
<arg choice="plain">
<replaceable class="parameter">background</replaceable>
</arg>
<arg choice="plain">
<replaceable class="parameter">pattern</replaceable>
</arg>

<command><link linkend="color">uncolor</link></command>
<group choice="req">
<arg choice="plain">
<option>index</option>
</arg>
<arg choice="plain">
<option>header</option>
</arg>
<arg choice="plain">
<option>body</option>
</arg>
</group>
<group choice="req">
<arg choice="plain">
<replaceable>*</replaceable>
</arg>
<arg choice="plain" rep="repeat">
<replaceable>pattern</replaceable>
</arg>
</group>
</cmdsynopsis>
</listitem>

<listitem>
<cmdsynopsis>
<command><link linkend="crypt-hook">crypt-hook</link></command>
<arg choice="plain">
<replaceable class="parameter">regexp</replaceable>
</arg>
<arg choice="plain">
<replaceable class="parameter">keyid</replaceable>
</arg>
</cmdsynopsis>
</listitem>

<listitem>
<cmdsynopsis>
<command><link linkend="exec">exec</link></command>
<arg choice="plain">
<replaceable class="parameter">function</replaceable>
</arg>
<arg choice="opt" rep="repeat">
<replaceable class="parameter">function</replaceable>
</arg>
</cmdsynopsis>
</listitem>

<listitem>
<cmdsynopsis>
<command><link linkend="fcc-hook">fcc-hook</link></command>
<arg choice="plain">
<replaceable class="parameter">[!]pattern</replaceable>
</arg>
<arg choice="plain">
<replaceable class="parameter">mailbox</replaceable>
</arg>
</cmdsynopsis>
</listitem>

<listitem>
<cmdsynopsis>
<command><link linkend="fcc-save-hook">fcc-save-hook</link></command>
<arg choice="plain">
<replaceable class="parameter">[!]pattern</replaceable>
</arg>
<arg choice="plain">
<replaceable class="parameter">mailbox</replaceable>
</arg>
</cmdsynopsis>
</listitem>

<listitem>
<cmdsynopsis>
<command><link linkend="folder-hook">folder-hook</link></command>
<arg choice="plain">
<replaceable class="parameter">[!]regexp</replaceable>
</arg>
<arg choice="plain">
<replaceable class="parameter">command</replaceable>
</arg>
</cmdsynopsis>
</listitem>

<listitem>
<cmdsynopsis>
<command><link linkend="addrgroup">group</link></command>
<arg choice="opt" rep="repeat">
<option>-group</option>
<replaceable class="parameter">name</replaceable>
</arg>
<group choice="req">
<arg choice="plain" rep="repeat">
<option>-rx</option>
<replaceable class="parameter">expr</replaceable>
</arg>
<arg choice="plain" rep="repeat">
<option>-addr</option>
<replaceable class="parameter">expr</replaceable>
</arg>
</group>

<command><link linkend="addrgroup">ungroup</link></command>
<arg choice="opt" rep="repeat">
<option>-group</option>
<replaceable class="parameter">name</replaceable>
</arg>
<group choice="req">
<arg choice="plain">
<replaceable class="parameter">*</replaceable>
</arg>
<arg choice="plain" rep="repeat">
<option>-rx</option>
<replaceable class="parameter">expr</replaceable>
</arg>
<arg choice="plain" rep="repeat">
<option>-addr</option>
<replaceable class="parameter">expr</replaceable>
</arg>
</group>
</cmdsynopsis>
</listitem>

<listitem>
<cmdsynopsis>
<command><link linkend="hdr-order">hdr_order</link></command>
<arg choice="plain">
<replaceable class="parameter">header</replaceable>
</arg>
<arg choice="opt" rep="repeat">
<replaceable class="parameter">header</replaceable>
</arg>

<command><link linkend="hdr-order">unhdr_order</link></command>
<group choice="req">
<arg choice="plain">
<replaceable>*</replaceable>
</arg>
<arg choice="plain" rep="repeat">
<replaceable>header</replaceable>
</arg>
</group>
</cmdsynopsis>
</listitem>

<listitem>
<cmdsynopsis>
<command>ifdef</command>
<arg choice="plain">
<replaceable class="parameter">item</replaceable>
</arg>
<arg choice="plain">
<replaceable class="parameter">"config-command [args]"</replaceable>
</arg>
</cmdsynopsis>
</listitem>

<listitem>
<cmdsynopsis>
<command><link linkend="ignore">ignore</link></command>
<arg choice="plain">
<replaceable class="parameter">pattern</replaceable>
</arg>
<arg choice="opt" rep="repeat">
<replaceable class="parameter">pattern</replaceable>
</arg>

<command><link linkend="ignore">unignore</link></command>
<group choice="req">
<arg choice="plain">
<replaceable>*</replaceable>
</arg>
<arg choice="plain" rep="repeat">
<replaceable>pattern</replaceable>
</arg>
</group>
</cmdsynopsis>
</listitem>

<listitem>
<cmdsynopsis>
<command><link linkend="lists">lists</link></command>
<arg>
<option>-group</option>
<replaceable class="parameter">name</replaceable>
</arg>
<arg choice="plain">
<replaceable class="parameter">regexp</replaceable>
</arg>
<arg choice="opt" rep="repeat">
<replaceable class="parameter">regexp</replaceable>
</arg>

<command><link linkend="lists">unlists</link></command>
<arg choice="opt" rep="repeat">
<option>-group</option>
<replaceable>name</replaceable>
</arg>
<group choice="req">
<arg choice="plain">
<replaceable>*</replaceable>
</arg>
<arg choice="plain" rep="repeat">
<replaceable>regexp</replaceable>
</arg>
</group>
</cmdsynopsis>
</listitem>

<listitem>
<cmdsynopsis>
<command><link linkend="macro">macro</link></command>
<arg choice="plain">
<replaceable class="parameter">menu</replaceable>
</arg>
<arg choice="plain">
<replaceable class="parameter">key</replaceable>
</arg>
<arg choice="plain">
<replaceable class="parameter">sequence</replaceable>
</arg>
<arg choice="opt">
<replaceable class="parameter">description</replaceable>
</arg>
</cmdsynopsis>
</listitem>

<listitem>
<cmdsynopsis>
<command><link linkend="mailboxes">mailboxes</link></command>
<arg choice="plain">
<replaceable class="parameter">mailbox</replaceable>
</arg>
<arg choice="opt" rep="repeat">
<replaceable class="parameter">mailbox</replaceable>
</arg>

<command><link linkend="mailboxes">unmailboxes</link></command>
<group choice="req">
<arg choice="plain">
<replaceable class="parameter">*</replaceable>
</arg>
<arg choice="plain" rep="repeat">
<replaceable class="parameter">mailbox</replaceable>
</arg>
</group>
</cmdsynopsis>
</listitem>

<listitem>
<cmdsynopsis>
<command><link linkend="mailto-allow">mailto_allow</link></command>
<group choice="req">
<arg choice="plain">
<replaceable class="parameter">*</replaceable>
</arg>
<arg choice="plain" rep="repeat">
<replaceable class="parameter">header-field</replaceable>
</arg>
</group>

<command><link linkend="mailto-allow">unmailto_allow</link></command>
<group choice="req">
<arg choice="plain">
<replaceable class="parameter">*</replaceable>
</arg>
<arg choice="plain" rep="repeat">
<replaceable class="parameter">header-field</replaceable>
</arg>
</group>
</cmdsynopsis>
</listitem>

<listitem>
<cmdsynopsis>
<command><link linkend="mbox-hook">mbox-hook</link></command>
<arg choice="plain">
<replaceable class="parameter">[!]regexp</replaceable>
</arg>
<arg choice="plain">
<replaceable class="parameter">mailbox</replaceable>
</arg>
</cmdsynopsis>
</listitem>

<listitem>
<cmdsynopsis>
<command><link linkend="message-hook">message-hook</link></command>
<arg choice="plain">
<replaceable class="parameter">[!]pattern</replaceable>
</arg>
<arg choice="plain">
<replaceable class="parameter">command</replaceable>
</arg>
</cmdsynopsis>
</listitem>

<listitem>
<cmdsynopsis>
<command><link linkend="mime-lookup">mime_lookup</link></command>
<arg choice="plain">
<replaceable>mimetype</replaceable>
</arg>
<arg choice="opt" rep="repeat">
<replaceable>mimetype</replaceable>
</arg>

<command><link linkend="mime-lookup">unmime_lookup</link></command>
<group choice="req">
<arg choice="plain">
<replaceable>*</replaceable>
</arg>
<arg choice="plain" rep="repeat">
<replaceable>mimetype</replaceable>
</arg>
</group>
</cmdsynopsis>
</listitem>

<listitem>
<cmdsynopsis>
<command><link linkend="mono">mono</link></command>
<arg choice="plain">
<replaceable class="parameter">object</replaceable>
</arg>
<arg choice="plain">
<replaceable class="parameter">attribute</replaceable>
</arg>

<command><link linkend="mono">mono</link></command>
<group choice="req">
<arg choice="plain">
<option>header</option>
</arg>
<arg choice="plain">
<option>body</option>
</arg>
</group>
<arg choice="plain">
<replaceable class="parameter">attribute</replaceable>
</arg>
<arg choice="plain">
<replaceable class="parameter">regexp</replaceable>
</arg>

<command><link linkend="mono">mono</link></command>
<arg choice="plain">
<option>index</option>
</arg>
<arg choice="plain">
<replaceable class="parameter">attribute</replaceable>
</arg>
<arg choice="plain">
<replaceable class="parameter">pattern</replaceable>
</arg>

<command><link linkend="mono">unmono</link></command>
<group choice="req">
<arg choice="plain">
<option>index</option>
</arg>
<arg choice="plain">
<option>header</option>
</arg>
<arg choice="plain">
<option>body</option>
</arg>
</group>
<group choice="req">
<arg choice="plain">
<replaceable class="parameter">*</replaceable>
</arg>
<arg choice="plain" rep="repeat">
<replaceable class="parameter">pattern</replaceable>
</arg>
</group>
</cmdsynopsis>
</listitem>

<listitem>
<cmdsynopsis>
<command><link linkend="my-hdr">my_hdr</link></command>
<arg choice="plain">
<replaceable class="parameter">string</replaceable>
</arg>

<command><link linkend="my-hdr">unmy_hdr</link></command>
<group choice="req">
<arg choice="plain">
<replaceable class="parameter">*</replaceable>
</arg>
<arg choice="plain" rep="repeat">
<replaceable class="parameter">field</replaceable>
</arg>
</group>
</cmdsynopsis>
</listitem>

<listitem>
<cmdsynopsis>
<command><link linkend="push">push</link></command>
<arg choice="plain">
<replaceable class="parameter">string</replaceable>
</arg>
</cmdsynopsis>
</listitem>

<listitem>
<cmdsynopsis>
<command><link linkend="save-hook">save-hook</link></command>
<arg choice="plain">
<replaceable class="parameter">[!]pattern</replaceable>
</arg>
<arg choice="plain">
<replaceable class="parameter">mailbox</replaceable>
</arg>
</cmdsynopsis>
</listitem>

<listitem>
<cmdsynopsis>
<command><link linkend="score">score</link></command>
<arg choice="plain">
<replaceable class="parameter">pattern</replaceable>
</arg>
<arg choice="plain">
<replaceable class="parameter">value</replaceable>
</arg>

<command><link linkend="score">unscore</link></command>
<group choice="req">
<arg choice="plain">
<replaceable class="parameter">*</replaceable>
</arg>
<arg choice="plain" rep="repeat">
<replaceable class="parameter">pattern</replaceable>
</arg>
</group>
</cmdsynopsis>
</listitem>

<listitem>
<cmdsynopsis>
<command><link linkend="reply-hook">reply-hook</link></command>
<arg choice="plain">
<replaceable class="parameter">[!]pattern</replaceable>
</arg>
<arg choice="plain">
<replaceable class="parameter">command</replaceable>
</arg>
</cmdsynopsis>
</listitem>

<listitem>
<cmdsynopsis>
<command><link linkend="send-hook">send-hook</link></command>
<arg choice="plain">
<replaceable class="parameter">[!]pattern</replaceable>
</arg>
<arg choice="plain">
<replaceable class="parameter">command</replaceable>
</arg>
</cmdsynopsis>
</listitem>

<listitem>
<cmdsynopsis>
<command><link linkend="send2-hook">send2-hook</link></command>
<arg choice="plain">
<replaceable class="parameter">[!]pattern</replaceable>
</arg>
<arg choice="plain">
<replaceable class="parameter">command</replaceable>
</arg>
</cmdsynopsis>
</listitem>

<listitem>
<cmdsynopsis>
<command><link linkend="set">set</link></command>
<group choice="req">
<arg choice="plain">
<group choice="opt">
<arg choice="plain"><option>no</option></arg>
<arg choice="plain"><option>inv</option></arg>
</group>
<replaceable class="parameter">variable</replaceable>
</arg>
<arg choice="plain">
<replaceable class="parameter">variable=value</replaceable>
</arg>
</group>
<arg choice="opt" rep="repeat"></arg>

<command><link linkend="set">toggle</link></command>
<arg choice="plain">
<replaceable class="parameter">variable</replaceable>
</arg>
<arg choice="opt" rep="repeat">
<replaceable class="parameter">variable</replaceable>
</arg>

<command><link linkend="set">unset</link></command>
<arg choice="plain">
<replaceable class="parameter">variable</replaceable>
</arg>
<arg choice="opt" rep="repeat">
<replaceable class="parameter">variable</replaceable>
</arg>

<command><link linkend="set">reset</link></command>
<arg choice="plain">
<replaceable class="parameter">variable</replaceable>
</arg>
<arg choice="opt" rep="repeat">
<replaceable class="parameter">variable</replaceable>
</arg>
</cmdsynopsis>
</listitem>

<listitem>
<cmdsynopsis>
<command>sidebar_whitelist</command>
<arg choice="plain">
<replaceable class="parameter">item</replaceable>
</arg>
<arg choice="plain">
<replaceable class="parameter">command</replaceable>
</arg>
</cmdsynopsis>
</listitem>
<listitem>
<cmdsynopsis>
<command><link linkend="source">source</link></command>
<arg choice="plain">
<replaceable class="parameter">filename</replaceable>
</arg>
</cmdsynopsis>
</listitem>

<listitem>
<cmdsynopsis>
<command><link linkend="spam">spam</link></command>
<arg choice="plain">
<replaceable class="parameter">pattern</replaceable>
</arg>
<arg choice="plain">
<replaceable class="parameter">format</replaceable>
</arg>

<command><link linkend="spam">nospam</link></command>
<group choice="req">
<arg choice="plain">
<replaceable class="parameter">*</replaceable>
</arg>
<arg choice="plain">
<replaceable class="parameter">pattern</replaceable>
</arg>
</group>
</cmdsynopsis>
</listitem>

<listitem>
<cmdsynopsis>
<command><link linkend="subscribe">subscribe</link></command>
<arg choice="opt" rep="repeat">
<option>-group</option>
<replaceable class="parameter">name</replaceable>
</arg>
<arg choice="plain">
<replaceable class="parameter">regexp</replaceable>
</arg>
<arg choice="opt" rep="repeat">
<replaceable class="parameter">regexp</replaceable>
</arg>

<command><link linkend="subscribe">unsubscribe</link></command>
<arg choice="opt" rep="repeat">
<option>-group</option>
<replaceable>name</replaceable>
</arg>
<group choice="req">
<arg choice="plain">
<replaceable class="parameter">*</replaceable>
</arg>
<arg choice="plain" rep="repeat">
<replaceable class="parameter">regexp</replaceable>
</arg>
</group>
</cmdsynopsis>
</listitem>

<listitem>
<cmdsynopsis>
<command><link linkend="unhook">unhook</link></command>
<group choice="req">
<arg choice="plain">
<replaceable class="parameter">*</replaceable>
</arg>
<arg choice="plain">
<replaceable class="parameter">hook-type</replaceable>
</arg>
</group>
</cmdsynopsis>
</listitem>

</itemizedlist>

</sect1>

<sect1 id="variables">
<title>Configuration Variables</title><|MERGE_RESOLUTION|>--- conflicted
+++ resolved
@@ -8758,7 +8758,6 @@
 
 </sect1>
 
-<<<<<<< HEAD
 <sect1 id="quasi-delete">
 	<title>Quasi-Delete Patch</title>
 	<subtitle>Mark emails that should be hidden, but not deleted</subtitle>
@@ -8769,34 +8768,17 @@
 		<para>
 			To check if Mutt supports <quote>Quasi-Delete</quote>, look for
 			<quote>patch-quasi-delete</quote> in the mutt version.
-=======
-<sect1 id="fmemopen">
-	<title>Fmemopen Patch</title>
-	<subtitle>Replace some temporary files with memory buffers</subtitle>
-
-	<sect2 id="fmemopen-patch">
-		<title>Patch</title>
-
-		<para>
-			To check if Mutt supports <quote>fmemopen</quote>, look for
-			<quote>patch-fmemopen</quote> in the mutt version.
->>>>>>> 8d1a81c6
 			See: <xref linkend="mutt-patches"/>.
 		</para>
 
 		<itemizedlist>
 			<title>Dependencies:</title>
 			<listitem><para>mutt-1.5.24</para></listitem>
-<<<<<<< HEAD
-=======
-			<listitem><para><literal>open_memstream()</literal>, <literal>fmemopen()</literal> from glibc</para></listitem>
->>>>>>> 8d1a81c6
 		</itemizedlist>
 
 		<para>This patch is part of the <ulink url="https://github.com/neomutt/neomutt/wiki">NeoMutt Project</ulink>.</para>
 	</sect2>
 
-<<<<<<< HEAD
 	<sect2 id="quasi-delete-intro">
 		<title>Introduction</title>
 
@@ -10121,77 +10103,31 @@
 
 <!--
 	<sect2 id="tls-sni-variables">
-=======
-	<sect2 id="fmemopen-intro">
-		<title>Introduction</title>
-
-        <para>
-		The <quote>fmemopen</quote> patch speeds up some searches.
-        </para>
-
-        <para>
-		This patch changes a few places where Mutt creates temporary files.
-		It replaces them with in-memory buffers.  This should improve the
-		performance when searching the header or body using the
-		<link linkend="thorough-search">$thorough_search</link> option.
-        </para>
-
-        <para>
-		There are no user-configurable parts.
-        </para>
-
-        <para>
-		This patch depends on <literal>open_memstream()</literal> and
-		<literal>fmemopen()</literal>.  They are provided by glibc.  Without
-		them, Mutt will simply create temporary files.
-        </para>
-	</sect2>
-
-<!--
-	<sect2 id="fmemopen-variables">
->>>>>>> 8d1a81c6
 		<title>Variables</title>
 		<para>None</para>
 	</sect2>
 
-<<<<<<< HEAD
 	<sect2 id="tls-sni-functions">
-=======
-	<sect2 id="fmemopen-functions">
->>>>>>> 8d1a81c6
 		<title>Functions</title>
 		<para>None</para>
 	</sect2>
 
-<<<<<<< HEAD
 	<sect2 id="tls-sni-commands">
-=======
-	<sect2 id="fmemopen-commands">
->>>>>>> 8d1a81c6
 		<title>Commands</title>
 		<para>None</para>
 	</sect2>
 
-<<<<<<< HEAD
 	<sect2 id="tls-sni-colors">
-=======
-	<sect2 id="fmemopen-colors">
->>>>>>> 8d1a81c6
 		<title>Colors</title>
 		<para>None</para>
 	</sect2>
 
-<<<<<<< HEAD
 	<sect2 id="tls-sni-sort">
-=======
-	<sect2 id="fmemopen-sort">
->>>>>>> 8d1a81c6
 		<title>Sort</title>
 		<para>None</para>
 	</sect2>
 -->
 
-<<<<<<< HEAD
 	<sect2 id="tls-sni-muttrc">
 		<title>Muttrc</title>
 		<para>None</para>
@@ -10822,47 +10758,126 @@
 	</sect2>
 
 	<sect2 id="ifdef-see-also">
-=======
-	<sect2 id="fmemopen-muttrc">
-		<title>Muttrc</title>
-		<para>None</para>
-	</sect2>
-
-	<sect2 id="fmemopen-see-also">
->>>>>>> 8d1a81c6
 		<title>See Also</title>
 
 		<itemizedlist>
 			<listitem><para><ulink url="https://github.com/neomutt/neomutt/wiki">NeoMutt Project</ulink></para></listitem>
-<<<<<<< HEAD
 		</itemizedlist>
 	</sect2>
 
 	<sect2 id="ifdef-known-bugs">
-=======
-			<listitem><para><link linkend="compile-time-features">Compile-Time Features</link></para></listitem>
-			<listitem><para><literal>fmemopen(3)</literal></para></listitem>
-		</itemizedlist>
-	</sect2>
-
-	<sect2 id="fmemopen-known-bugs">
->>>>>>> 8d1a81c6
 		<title>Known Bugs</title>
 		<para>None</para>
 	</sect2>
 
-<<<<<<< HEAD
 	<sect2 id="ifdef-credits">
 		<title>Credits</title>
 		<itemizedlist>
 		<listitem><para>Cedric Duval <email>cedricduval@free.fr</email></para></listitem>
 		<listitem><para>Matteo F. Vescovi <email>mfvescovi@gmail.com</email></para></listitem>
-=======
+		<listitem><para>Richard Russon <email>rich@flatcap.org</email></para></listitem>
+		</itemizedlist>
+	</sect2>
+</sect1>
+
+<sect1 id="fmemopen">
+	<title>Fmemopen Patch</title>
+	<subtitle>Replace some temporary files with memory buffers</subtitle>
+
+	<sect2 id="fmemopen-patch">
+		<title>Patch</title>
+
+		<para>
+			To check if Mutt supports <quote>fmemopen</quote>, look for
+			<quote>patch-fmemopen</quote> in the mutt version.
+			See: <xref linkend="mutt-patches"/>.
+		</para>
+
+		<itemizedlist>
+			<title>Dependencies:</title>
+			<listitem><para>mutt-1.5.24</para></listitem>
+			<listitem><para><literal>open_memstream()</literal>, <literal>fmemopen()</literal> from glibc</para></listitem>
+		</itemizedlist>
+
+		<para>This patch is part of the <ulink url="https://github.com/neomutt/neomutt/wiki">NeoMutt Project</ulink>.</para>
+	</sect2>
+
+	<sect2 id="fmemopen-intro">
+		<title>Introduction</title>
+
+        <para>
+		The <quote>fmemopen</quote> patch speeds up some searches.
+        </para>
+
+        <para>
+		This patch changes a few places where Mutt creates temporary files.
+		It replaces them with in-memory buffers.  This should improve the
+		performance when searching the header or body using the
+		<link linkend="thorough-search">$thorough_search</link> option.
+        </para>
+
+        <para>
+		There are no user-configurable parts.
+        </para>
+
+        <para>
+		This patch depends on <literal>open_memstream()</literal> and
+		<literal>fmemopen()</literal>.  They are provided by glibc.  Without
+		them, Mutt will simply create temporary files.
+        </para>
+	</sect2>
+
+<!--
+	<sect2 id="fmemopen-variables">
+		<title>Variables</title>
+		<para>None</para>
+	</sect2>
+
+	<sect2 id="fmemopen-functions">
+		<title>Functions</title>
+		<para>None</para>
+	</sect2>
+
+	<sect2 id="fmemopen-commands">
+		<title>Commands</title>
+		<para>None</para>
+	</sect2>
+
+	<sect2 id="fmemopen-colors">
+		<title>Colors</title>
+		<para>None</para>
+	</sect2>
+
+	<sect2 id="fmemopen-sort">
+		<title>Sort</title>
+		<para>None</para>
+	</sect2>
+-->
+
+	<sect2 id="fmemopen-muttrc">
+		<title>Muttrc</title>
+		<para>None</para>
+	</sect2>
+
+	<sect2 id="fmemopen-see-also">
+		<title>See Also</title>
+
+		<itemizedlist>
+			<listitem><para><ulink url="https://github.com/neomutt/neomutt/wiki">NeoMutt Project</ulink></para></listitem>
+			<listitem><para><link linkend="compile-time-features">Compile-Time Features</link></para></listitem>
+			<listitem><para><literal>fmemopen(3)</literal></para></listitem>
+		</itemizedlist>
+	</sect2>
+
+	<sect2 id="fmemopen-known-bugs">
+		<title>Known Bugs</title>
+		<para>None</para>
+	</sect2>
+
 	<sect2 id="fmemopen-credits">
 		<title>Credits</title>
 		<itemizedlist>
 		<listitem><para>Julius Plenz <email>plenz@cis.fu-berlin.de</email></para></listitem>
->>>>>>> 8d1a81c6
 		<listitem><para>Richard Russon <email>rich@flatcap.org</email></para></listitem>
 		</itemizedlist>
 	</sect2>
