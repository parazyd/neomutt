/*
 * Copyright (C) 1996-2002,2010,2013 Michael R. Elkins <me@mutt.org>
 * Copyright (C) 1999-2003 Thomas Roessler <roessler@does-not-exist.org>
 * 
 *     This program is free software; you can redistribute it and/or modify
 *     it under the terms of the GNU General Public License as published by
 *     the Free Software Foundation; either version 2 of the License, or
 *     (at your option) any later version.
 * 
 *     This program is distributed in the hope that it will be useful,
 *     but WITHOUT ANY WARRANTY; without even the implied warranty of
 *     MERCHANTABILITY or FITNESS FOR A PARTICULAR PURPOSE.  See the
 *     GNU General Public License for more details.
 * 
 *     You should have received a copy of the GNU General Public License
 *     along with this program; if not, write to the Free Software
 *     Foundation, Inc., 51 Franklin Street, Fifth Floor, Boston, MA  02110-1301, USA.
 */ 

#if HAVE_CONFIG_H
# include "config.h"
#endif

#include "mutt.h"
#include "mx.h"
#include "rfc2047.h"
#include "sort.h"
#include "mailbox.h"
#include "copy.h"
#include "keymap.h"
#include "url.h"
#ifdef USE_SIDEBAR
#include "sidebar.h"
#endif

#ifdef USE_COMPRESSED
#include "compress.h"
#endif

#ifdef USE_IMAP
#include "imap.h"
#endif

#ifdef USE_POP
#include "pop.h"
#endif

<<<<<<< HEAD
#ifdef USE_NNTP
#include "nntp.h"
=======
#ifdef USE_NOTMUCH
#include "mutt_notmuch.h"
>>>>>>> 8ffa4732
#endif

#include "buffy.h"

#ifdef USE_DOTLOCK
#include "dotlock.h"
#endif

#include "mutt_crypt.h"

#include <dirent.h>
#include <fcntl.h>
#include <sys/file.h>
#include <sys/stat.h>
#include <errno.h>
#include <unistd.h>
#include <stdlib.h>
#include <string.h>
#include <ctype.h>
#include <utime.h>

struct mx_ops* mx_get_ops (int magic)
{
  switch (magic)
  {
#ifdef USE_IMAP
    case MUTT_IMAP:
      return &mx_imap_ops;
#endif
    case MUTT_MAILDIR:
      return &mx_maildir_ops;
    case MUTT_MBOX:
      return &mx_mbox_ops;
    case MUTT_MH:
      return &mx_mh_ops;
    case MUTT_MMDF:
      return &mx_mmdf_ops;
#ifdef USE_POP
    case MUTT_POP:
      return &mx_pop_ops;
#endif
<<<<<<< HEAD
#ifdef USE_COMPRESSED
    case MUTT_COMPRESSED:
      return &mx_comp_ops;
#endif
#ifdef USE_NNTP
    case MUTT_NNTP:
      return &mx_nntp_ops;
=======
#ifdef USE_NOTMUCH
    case MUTT_NOTMUCH:
      return &mx_notmuch_ops;
>>>>>>> 8ffa4732
#endif
    default:
      return NULL;
  }
}

#define mutt_is_spool(s)  (mutt_strcmp (Spoolfile, s) == 0)

#ifdef USE_DOTLOCK
/* parameters: 
 * path - file to lock
 * retry - should retry if unable to lock?
 */

#ifdef DL_STANDALONE

static int invoke_dotlock (const char *path, int dummy, int flags, int retry)
{
  char cmd[LONG_STRING + _POSIX_PATH_MAX];
  char f[SHORT_STRING + _POSIX_PATH_MAX];
  char r[SHORT_STRING];
  
  if (flags & DL_FL_RETRY)
    snprintf (r, sizeof (r), "-r %d ", retry ? MAXLOCKATTEMPT : 0);
  
  mutt_quote_filename (f, sizeof (f), path);
  
  snprintf (cmd, sizeof (cmd),
	    "%s %s%s%s%s%s%s%s",
	    NONULL (MuttDotlock),
	    flags & DL_FL_TRY ? "-t " : "",
	    flags & DL_FL_UNLOCK ? "-u " : "",
	    flags & DL_FL_USEPRIV ? "-p " : "",
	    flags & DL_FL_FORCE ? "-f " : "",
	    flags & DL_FL_UNLINK ? "-d " : "",
	    flags & DL_FL_RETRY ? r : "",
	    f);
  
  return mutt_system (cmd);
}

#else 

#define invoke_dotlock dotlock_invoke

#endif

static int dotlock_file (const char *path, int fd, int retry)
{
  int r;
  int flags = DL_FL_USEPRIV | DL_FL_RETRY;

  if (retry) retry = 1;

retry_lock:
  if ((r = invoke_dotlock(path, fd, flags, retry)) == DL_EX_EXIST)
  {
    if (!option (OPTNOCURSES))
    {
      char msg[LONG_STRING];
      
      snprintf(msg, sizeof(msg), _("Lock count exceeded, remove lock for %s?"),
	       path);
      if(retry && mutt_yesorno(msg, MUTT_YES) == MUTT_YES)
      {
	flags |= DL_FL_FORCE;
	retry--;
	mutt_clear_error ();
	goto retry_lock;
      }
    } 
    else
    {
      mutt_error ( _("Can't dotlock %s.\n"), path);
    }
  }
  return (r == DL_EX_OK ? 0 : -1);
}

static int undotlock_file (const char *path, int fd)
{
  return (invoke_dotlock(path, fd, DL_FL_USEPRIV | DL_FL_UNLOCK, 0) == DL_EX_OK ? 
	  0 : -1);
}

#endif /* USE_DOTLOCK */

/* Args:
 *	excl		if excl != 0, request an exclusive lock
 *	dot		if dot != 0, try to dotlock the file
 *	timeout 	should retry locking?
 */
int mx_lock_file (const char *path, int fd, int excl, int dot, int timeout)
{
#if defined (USE_FCNTL) || defined (USE_FLOCK)
  int count;
  int attempt;
  struct stat sb = { 0 }, prev_sb = { 0 }; /* silence gcc warnings */
#endif
  int r = 0;

#ifdef USE_FCNTL
  struct flock lck;
  
  memset (&lck, 0, sizeof (struct flock));
  lck.l_type = excl ? F_WRLCK : F_RDLCK;
  lck.l_whence = SEEK_SET;

  count = 0;
  attempt = 0;
  while (fcntl (fd, F_SETLK, &lck) == -1)
  {
    dprint(1,(debugfile, "mx_lock_file(): fcntl errno %d.\n", errno));
    if (errno != EAGAIN && errno != EACCES)
    {
      mutt_perror ("fcntl");
      return -1;
    }

    if (fstat (fd, &sb) != 0)
      sb.st_size = 0;
    
    if (count == 0)
      prev_sb = sb;

    /* only unlock file if it is unchanged */
    if (prev_sb.st_size == sb.st_size && ++count >= (timeout?MAXLOCKATTEMPT:0))
    {
      if (timeout)
	mutt_error _("Timeout exceeded while attempting fcntl lock!");
      return -1;
    }

    prev_sb = sb;

    mutt_message (_("Waiting for fcntl lock... %d"), ++attempt);
    sleep (1);
  }
#endif /* USE_FCNTL */

#ifdef USE_FLOCK
  count = 0;
  attempt = 0;
  while (flock (fd, (excl ? LOCK_EX : LOCK_SH) | LOCK_NB) == -1)
  {
    if (errno != EWOULDBLOCK)
    {
      mutt_perror ("flock");
      r = -1;
      break;
    }

    if (fstat(fd, &sb) != 0)
      sb.st_size = 0;
    
    if (count == 0)
      prev_sb = sb;

    /* only unlock file if it is unchanged */
    if (prev_sb.st_size == sb.st_size && ++count >= (timeout?MAXLOCKATTEMPT:0))
    {
      if (timeout)
	mutt_error _("Timeout exceeded while attempting flock lock!");
      r = -1;
      break;
    }

    prev_sb = sb;

    mutt_message (_("Waiting for flock attempt... %d"), ++attempt);
    sleep (1);
  }
#endif /* USE_FLOCK */

#ifdef USE_DOTLOCK
  if (r == 0 && dot)
    r = dotlock_file (path, fd, timeout);
#endif /* USE_DOTLOCK */

  if (r != 0)
  {
    /* release any other locks obtained in this routine */

#ifdef USE_FCNTL
    lck.l_type = F_UNLCK;
    fcntl (fd, F_SETLK, &lck);
#endif /* USE_FCNTL */

#ifdef USE_FLOCK
    flock (fd, LOCK_UN);
#endif /* USE_FLOCK */
  }

  return r;
}

int mx_unlock_file (const char *path, int fd, int dot)
{
#ifdef USE_FCNTL
  struct flock unlockit = { F_UNLCK, 0, 0, 0, 0 };

  memset (&unlockit, 0, sizeof (struct flock));
  unlockit.l_type = F_UNLCK;
  unlockit.l_whence = SEEK_SET;
  fcntl (fd, F_SETLK, &unlockit);
#endif

#ifdef USE_FLOCK
  flock (fd, LOCK_UN);
#endif

#ifdef USE_DOTLOCK
  if (dot)
    undotlock_file (path, fd);
#endif
  
  return 0;
}

static void mx_unlink_empty (const char *path)
{
  int fd;
#ifndef USE_DOTLOCK
  struct stat sb;
#endif

  if ((fd = open (path, O_RDWR)) == -1)
    return;

  if (mx_lock_file (path, fd, 1, 0, 1) == -1)
  {
    close (fd);
    return;
  }

#ifdef USE_DOTLOCK
  invoke_dotlock (path, fd, DL_FL_UNLINK, 1);
#else
  if (fstat (fd, &sb) == 0 && sb.st_size == 0)
    unlink (path);
#endif

  mx_unlock_file (path, fd, 0);
  close (fd);
}

/* try to figure out what type of mailbox ``path'' is
 *
 * return values:
 *	MUTT_*	mailbox type
 *	0	not a mailbox
 *	-1	error
 */

#ifdef USE_IMAP

int mx_is_imap(const char *p)
{
  url_scheme_t scheme;

  if (!p)
    return 0;

  if (*p == '{')
    return 1;

  scheme = url_check_scheme (p);
  if (scheme == U_IMAP || scheme == U_IMAPS)
    return 1;

  return 0;
}

#endif

#ifdef USE_POP
int mx_is_pop (const char *p)
{
  url_scheme_t scheme;

  if (!p)
    return 0;

  scheme = url_check_scheme (p);
  if (scheme == U_POP || scheme == U_POPS)
    return 1;

  return 0;
}
#endif

<<<<<<< HEAD
#ifdef USE_NNTP
int mx_is_nntp (const char *p)
=======
#ifdef USE_NOTMUCH

int mx_is_notmuch(const char *p)
>>>>>>> 8ffa4732
{
  url_scheme_t scheme;

  if (!p)
    return 0;

  scheme = url_check_scheme (p);
<<<<<<< HEAD
  if (scheme == U_NNTP || scheme == U_NNTPS)
=======
  if (scheme == U_NOTMUCH)
>>>>>>> 8ffa4732
    return 1;

  return 0;
}
<<<<<<< HEAD
=======

>>>>>>> 8ffa4732
#endif

int mx_get_magic (const char *path)
{
  struct stat st;
  int magic = 0;
  char tmp[_POSIX_PATH_MAX];
  FILE *f;

#ifdef USE_IMAP
  if(mx_is_imap(path))
    return MUTT_IMAP;
#endif /* USE_IMAP */

#ifdef USE_POP
  if (mx_is_pop (path))
    return MUTT_POP;
#endif /* USE_POP */

<<<<<<< HEAD
#ifdef USE_NNTP
  if (mx_is_nntp (path))
    return MUTT_NNTP;
#endif /* USE_NNTP */
=======
#ifdef USE_NOTMUCH
  if (mx_is_notmuch(path))
    return MUTT_NOTMUCH;
#endif
>>>>>>> 8ffa4732

  if (stat (path, &st) == -1)
  {
    dprint (1, (debugfile, "mx_get_magic(): unable to stat %s: %s (errno %d).\n",
		path, strerror (errno), errno));
    return (-1);
  }

  if (S_ISDIR (st.st_mode))
  {
    /* check for maildir-style mailbox */
    if (mx_is_maildir (path))
      return MUTT_MAILDIR;

    /* check for mh-style mailbox */
    if (mx_is_mh (path))
      return MUTT_MH;
  }
  else if (st.st_size == 0)
  {
    /* hard to tell what zero-length files are, so assume the default magic */
    if (DefaultMagic == MUTT_MBOX || DefaultMagic == MUTT_MMDF)
      return (DefaultMagic);
    else
      return (MUTT_MBOX);
  }
  else if ((f = fopen (path, "r")) != NULL)
  {
    struct utimbuf times;

    fgets (tmp, sizeof (tmp), f);
    if (mutt_strncmp ("From ", tmp, 5) == 0)
      magic = MUTT_MBOX;
    else if (mutt_strcmp (MMDF_SEP, tmp) == 0)
      magic = MUTT_MMDF;
    safe_fclose (&f);

    if (!option(OPTCHECKMBOXSIZE))
    {
      /* need to restore the times here, the file was not really accessed,
       * only the type was accessed.  This is important, because detection
       * of "new mail" depends on those times set correctly.
       */
      times.actime = st.st_atime;
      times.modtime = st.st_mtime;
      utime (path, &times);
    }
  }
  else
  {
    dprint (1, (debugfile, "mx_get_magic(): unable to open file %s for reading.\n",
		path));
    return (-1);
  }

#ifdef USE_COMPRESSED
  /* If there are no other matches, see if there are any
   * compress hooks that match */
  if ((magic == 0) && comp_can_read (path))
    return MUTT_COMPRESSED;
#endif
  return (magic);
}

/*
 * set DefaultMagic to the given value
 */
int mx_set_magic (const char *s)
{
  if (ascii_strcasecmp (s, "mbox") == 0)
    DefaultMagic = MUTT_MBOX;
  else if (ascii_strcasecmp (s, "mmdf") == 0)
    DefaultMagic = MUTT_MMDF;
  else if (ascii_strcasecmp (s, "mh") == 0)
    DefaultMagic = MUTT_MH;
  else if (ascii_strcasecmp (s, "maildir") == 0)
    DefaultMagic = MUTT_MAILDIR;
  else
    return (-1);

  return 0;
}

/* mx_access: Wrapper for access, checks permissions on a given mailbox.
 *   We may be interested in using ACL-style flags at some point, currently
 *   we use the normal access() flags. */
int mx_access (const char* path, int flags)
{
#ifdef USE_IMAP
  if (mx_is_imap (path))
    return imap_access (path, flags);
#endif

  return access (path, flags);
}

static int mx_open_mailbox_append (CONTEXT *ctx, int flags)
{
  struct stat sb;

  ctx->append = 1;
  ctx->magic = mx_get_magic (ctx->path);
  if (ctx->magic == 0)
  {
    mutt_error (_("%s is not a mailbox."), ctx->path);
    return -1;
  }

  if (ctx->magic < 0)
  {
    if (stat (ctx->path, &sb) == -1)
    {
      if (errno == ENOENT)
      {
        ctx->magic = DefaultMagic;
        flags |= MUTT_APPENDNEW;
      }
      else
      {
        mutt_perror (ctx->path);
        return -1;
      }
    }
    else
      return -1;
  }

#ifdef USE_COMPRESSED
  if (comp_can_append (ctx))
    ctx->mx_ops = &mx_comp_ops;
  else
#endif
  ctx->mx_ops = mx_get_ops (ctx->magic);
  if (!ctx->mx_ops || !ctx->mx_ops->open_append)
    return -1;

  return ctx->mx_ops->open_append (ctx, flags);
}

/* close a mailbox opened in write-mode */
static int mx_close_mailbox_append (CONTEXT *ctx)
{
  mx_unlock_file (ctx->path, fileno (ctx->fp), 1);
  mutt_unblock_signals ();
  mx_fastclose_mailbox (ctx);
  return 0;
}

/*
 * open a mailbox and parse it
 *
 * Args:
 *	flags	MUTT_NOSORT	do not sort mailbox
 *		MUTT_APPEND	open mailbox for appending
 *		MUTT_READONLY	open mailbox in read-only mode
 *		MUTT_QUIET		only print error messages
 *		MUTT_PEEK		revert atime where applicable
 *	ctx	if non-null, context struct to use
 */
CONTEXT *mx_open_mailbox (const char *path, int flags, CONTEXT *pctx)
{
  CONTEXT *ctx = pctx;
  int rc;

  if (!ctx)
    ctx = safe_malloc (sizeof (CONTEXT));
  memset (ctx, 0, sizeof (CONTEXT));
  ctx->path = safe_strdup (path);
  if (! (ctx->realpath = realpath (ctx->path, NULL)) )
    ctx->realpath = safe_strdup (ctx->path);

  ctx->msgnotreadyet = -1;
  ctx->collapsed = 0;

  for (rc=0; rc < RIGHTSMAX; rc++)
    mutt_bit_set(ctx->rights,rc);

  if (flags & MUTT_QUIET)
    ctx->quiet = 1;
  if (flags & MUTT_READONLY)
    ctx->readonly = 1;
  if (flags & MUTT_PEEK)
    ctx->peekonly = 1;

  if (flags & (MUTT_APPEND|MUTT_NEWFOLDER))
  {
    if (mx_open_mailbox_append (ctx, flags) != 0)
    {
      mx_fastclose_mailbox (ctx);
      if (!pctx)
	FREE (&ctx);
      return NULL;
    }
    return ctx;
  }

  ctx->magic = mx_get_magic (path);
  ctx->mx_ops = mx_get_ops (ctx->magic);

  if (ctx->magic <= 0 || !ctx->mx_ops)
  {
    if (ctx->magic == 0 || !ctx->mx_ops)
      mutt_error (_("%s is not a mailbox."), path);
    else if (ctx->magic == -1)
      mutt_perror(path);

    mx_fastclose_mailbox (ctx);
    if (!pctx)
      FREE (&ctx);
    return (NULL);
  }
  
  /* if the user has a `push' command in their .muttrc, or in a folder-hook,
   * it will cause the progress messages not to be displayed because
   * mutt_refresh() will think we are in the middle of a macro.  so set a
   * flag to indicate that we should really refresh the screen.
   */
  set_option (OPTFORCEREFRESH);

  if (!ctx->quiet)
    mutt_message (_("Reading %s..."), ctx->path);

  rc = ctx->mx_ops->open(ctx);

  if (rc == 0)
  {
    if ((flags & MUTT_NOSORT) == 0)
    {
      /* avoid unnecessary work since the mailbox is completely unthreaded
	 to begin with */
      unset_option (OPTSORTSUBTHREADS);
      unset_option (OPTNEEDRESCORE);
      mutt_sort_headers (ctx, 1);
    }
    if (!ctx->quiet)
      mutt_clear_error ();
  }
  else
  {
    mx_fastclose_mailbox (ctx);
    if (!pctx)
      FREE (&ctx);
  }

  unset_option (OPTFORCEREFRESH);
  return (ctx);
}

/* free up memory associated with the mailbox context */
void mx_fastclose_mailbox (CONTEXT *ctx)
{
  int i;
  struct utimbuf ut;

  if(!ctx) 
    return;

  /* fix up the times so buffy won't get confused */
  if (ctx->peekonly && ctx->path && (ctx->mtime > ctx->atime)) {
    ut.actime  = ctx->atime;
    ut.modtime = ctx->mtime;
    utime (ctx->path, &ut);
  }

  /* never announce that a mailbox we've just left has new mail. #3290
   * XXX: really belongs in mx_close_mailbox, but this is a nice hook point */
  if (!ctx->peekonly)
    mutt_buffy_setnotified(ctx->path);

  if (ctx->mx_ops)
    ctx->mx_ops->close (ctx);

  if (ctx->subj_hash)
    hash_destroy (&ctx->subj_hash, NULL);
  if (ctx->id_hash)
    hash_destroy (&ctx->id_hash, NULL);
  mutt_clear_threads (ctx);
  for (i = 0; i < ctx->msgcount; i++)
    mutt_free_header (&ctx->hdrs[i]);
  FREE (&ctx->hdrs);
  FREE (&ctx->v2r);
  FREE (&ctx->path);
  FREE (&ctx->realpath);
  FREE (&ctx->pattern);
  if (ctx->limit_pattern) 
    mutt_pattern_free (&ctx->limit_pattern);
  safe_fclose (&ctx->fp);
  memset (ctx, 0, sizeof (CONTEXT));
}

/* save changes to disk */
static int sync_mailbox (CONTEXT *ctx, int *index_hint)
{
  BUFFY *tmp = NULL;
  int rc = -1;

  if (!ctx->quiet)
    mutt_message (_("Writing %s..."), ctx->path);

  switch (ctx->magic)
  {
    case MUTT_MBOX:
    case MUTT_MMDF:
      rc = mbox_sync_mailbox (ctx, index_hint);
      if (option(OPTCHECKMBOXSIZE))
	tmp = mutt_find_mailbox (ctx->path);
      break;
      
    case MUTT_MH:
    case MUTT_MAILDIR:
      rc = mh_sync_mailbox (ctx, index_hint);
      break;
      
#ifdef USE_IMAP
    case MUTT_IMAP:
      /* extra argument means EXPUNGE */
      rc = imap_sync_mailbox (ctx, 1, index_hint);
      break;
#endif /* USE_IMAP */

#ifdef USE_POP
    case MUTT_POP:
      rc = pop_sync_mailbox (ctx, index_hint);
      break;
#endif /* USE_POP */

<<<<<<< HEAD
#ifdef USE_NNTP
    case MUTT_NNTP:
      rc = nntp_sync_mailbox (ctx);
      break;
#endif /* USE_NNTP */
=======
#ifdef USE_NOTMUCH
    case MUTT_NOTMUCH:
      rc = nm_sync (ctx, index_hint);
      break;
#endif /* USE_NOTMUCH */

>>>>>>> 8ffa4732
  }

#if 0
  if (!ctx->quiet && !ctx->shutup && rc == -1)
    mutt_error ( _("Could not synchronize mailbox %s!"), ctx->path);
#endif
  
  if (tmp && tmp->new == 0)
    mutt_update_mailbox (tmp);

#ifdef USE_COMPRESSED
  /* If everything went well, the mbox handler saved the changes to our
   * temporary file.  Next, comp_sync() will compress the temporary file. */
  if ((rc == 0) && ctx->compress_info)
    return comp_sync (ctx);
#endif

  return rc;
}

/* move deleted mails to the trash folder */
static int trash_append (CONTEXT *ctx)
{
  CONTEXT ctx_trash;
  int i;
  struct stat st, stc;
  int opt_confappend, rc;

  if (!TrashPath || !ctx->deleted ||
      (ctx->magic == MUTT_MAILDIR && option (OPTMAILDIRTRASH)))
    return 0;

  for (i = 0; i < ctx->msgcount; i++)
    if (ctx->hdrs[i]->deleted  && (!ctx->hdrs[i]->purge))
      break;
  if (i == ctx->msgcount)
    return 0; /* nothing to be done */

  /* avoid the "append messages" prompt */
  opt_confappend = option (OPTCONFIRMAPPEND);
  if (opt_confappend)
    unset_option (OPTCONFIRMAPPEND);
  rc = mutt_save_confirm (TrashPath, &st);
  if (opt_confappend)
    set_option (OPTCONFIRMAPPEND);
  if (rc != 0)
  {
    mutt_error _("message(s) not deleted");
    return -1;
  }

  if (lstat (ctx->path, &stc) == 0 && stc.st_ino == st.st_ino
      && stc.st_dev == st.st_dev && stc.st_rdev == st.st_rdev)
    return 0;  /* we are in the trash folder: simple sync */

#ifdef USE_IMAP
  if (Context->magic == MUTT_IMAP && mx_is_imap (TrashPath))
  {
    if (!imap_fast_trash (Context, TrashPath))
      return 0;
  }
#endif

  if (mx_open_mailbox (TrashPath, MUTT_APPEND, &ctx_trash) != NULL)
  {
    /* continue from initial scan above */
    for (; i < ctx->msgcount ; i++)
      if (ctx->hdrs[i]->deleted  && (!ctx->hdrs[i]->purge))
      {
        if (mutt_append_message (&ctx_trash, ctx, ctx->hdrs[i], 0, 0) == -1)
        {
          mx_close_mailbox (&ctx_trash, NULL);
          return -1;
        }
      }

    mx_close_mailbox (&ctx_trash, NULL);
  }
  else
  {
    mutt_error _("Can't open trash folder");
    return -1;
  }

  return 0;
}

/* save changes and close mailbox */
int mx_close_mailbox (CONTEXT *ctx, int *index_hint)
{
  int i, move_messages = 0, purge = 1, read_msgs = 0;
  int check;
  int isSpool = 0;
  CONTEXT f;
  char mbox[_POSIX_PATH_MAX];
  char buf[SHORT_STRING];

  if (!ctx) return 0;

  ctx->closing = 1;

  if (ctx->readonly || ctx->dontwrite)
  {
    /* mailbox is readonly or we don't want to write */
    mx_fastclose_mailbox (ctx);
    return 0;
  }

  if (ctx->append)
  {
    /* mailbox was opened in write-mode */
    if (ctx->magic == MUTT_MBOX || ctx->magic == MUTT_MMDF)
      mx_close_mailbox_append (ctx);
    else
      mx_fastclose_mailbox (ctx);
    return 0;
  }

#ifdef USE_NNTP
  if (ctx->unread && ctx->magic == MUTT_NNTP)
  {
    NNTP_DATA *nntp_data = ctx->data;

    if (nntp_data && nntp_data->nserv && nntp_data->group)
    {
      int rc = query_quadoption (OPT_CATCHUP, _("Mark all articles read?"));
      if (rc < 0)
      {
	ctx->closing = 0;
	return -1;
      }
      else if (rc == MUTT_YES)
	mutt_newsgroup_catchup (nntp_data->nserv, nntp_data->group);
    }
  }
#endif

  for (i = 0; i < ctx->msgcount; i++)
  {
    if (!ctx->hdrs[i]->deleted && ctx->hdrs[i]->read 
        && !(ctx->hdrs[i]->flagged && option (OPTKEEPFLAGGED)))
      read_msgs++;
#ifdef USE_SIDEBAR
    if (ctx->hdrs[i]->deleted && !ctx->hdrs[i]->read)
      ctx->unread--;
    if (ctx->hdrs[i]->deleted && ctx->hdrs[i]->flagged)
      ctx->flagged--;
#endif
  }

#ifdef USE_NNTP
  /* don't need to move articles from newsgroup */
  if (ctx->magic == MUTT_NNTP)
    read_msgs = 0;
#endif

  if (read_msgs && quadoption (OPT_MOVE) != MUTT_NO)
  {
    char *p;

    if ((p = mutt_find_hook (MUTT_MBOXHOOK, ctx->path)))
    {
      isSpool = 1;
      strfcpy (mbox, p, sizeof (mbox));
    }
    else
    {
      strfcpy (mbox, NONULL(Inbox), sizeof (mbox));
      isSpool = mutt_is_spool (ctx->path) && !mutt_is_spool (mbox);
    }

    if (isSpool && *mbox)
    {
      mutt_expand_path (mbox, sizeof (mbox));
      snprintf (buf, sizeof (buf), _("Move read messages to %s?"), mbox);
      if ((move_messages = query_quadoption (OPT_MOVE, buf)) == -1)
      {
	ctx->closing = 0;
	return (-1);
      }
    }
  }

  /* 
   * There is no point in asking whether or not to purge if we are
   * just marking messages as "trash".
   */
  if (ctx->deleted && !(ctx->magic == MUTT_MAILDIR && option (OPTMAILDIRTRASH)))
  {
    snprintf (buf, sizeof (buf), ctx->deleted == 1
	     ? _("Purge %d deleted message?") : _("Purge %d deleted messages?"),
	      ctx->deleted);
    if ((purge = query_quadoption (OPT_DELETE, buf)) < 0)
    {
      ctx->closing = 0;
      return (-1);
    }
  }

  if (option (OPTMARKOLD))
  {
    for (i = 0; i < ctx->msgcount; i++)
    {
      if (!ctx->hdrs[i]->deleted && !ctx->hdrs[i]->old && !ctx->hdrs[i]->read)
	mutt_set_flag (ctx, ctx->hdrs[i], MUTT_OLD, 1);
    }
  }

  if (move_messages)
  {
    if (!ctx->quiet)
      mutt_message (_("Moving read messages to %s..."), mbox);

#ifdef USE_IMAP
    /* try to use server-side copy first */
    i = 1;
    
    if (ctx->magic == MUTT_IMAP && mx_is_imap (mbox))
    {
      /* tag messages for moving, and clear old tags, if any */
      for (i = 0; i < ctx->msgcount; i++)
	if (ctx->hdrs[i]->read && !ctx->hdrs[i]->deleted
            && !(ctx->hdrs[i]->flagged && option (OPTKEEPFLAGGED))) 
	  ctx->hdrs[i]->tagged = 1;
	else
	  ctx->hdrs[i]->tagged = 0;
      
      i = imap_copy_messages (ctx, NULL, mbox, 1);
    }
    
    if (i == 0) /* success */
      mutt_clear_error ();
    else if (i == -1) /* horrible error, bail */
    {
      ctx->closing=0;
      return -1;
    }
    else /* use regular append-copy mode */
#endif
    {
      if (mx_open_mailbox (mbox, MUTT_APPEND, &f) == NULL)
      {
	ctx->closing = 0;
	return -1;
      }

      for (i = 0; i < ctx->msgcount; i++)
      {
	if (ctx->hdrs[i]->read && !ctx->hdrs[i]->deleted
            && !(ctx->hdrs[i]->flagged && option (OPTKEEPFLAGGED)))
        {
	  if (mutt_append_message (&f, ctx, ctx->hdrs[i], 0, CH_UPDATE_LEN) == 0)
	  {
	    mutt_set_flag (ctx, ctx->hdrs[i], MUTT_DELETE, 1);
	    mutt_set_flag (ctx, ctx->hdrs[i], MUTT_PURGE, 1);
	  }
	  else
	  {
	    mx_close_mailbox (&f, NULL);
	    ctx->closing = 0;
	    return -1;
	  }
	}
      }
    
      mx_close_mailbox (&f, NULL);
    }
    
  }
  else if (!ctx->changed && ctx->deleted == 0)
  {
    if (!ctx->quiet)
      mutt_message _("Mailbox is unchanged.");
    if (ctx->magic == MUTT_MBOX || ctx->magic == MUTT_MMDF)
      mbox_reset_atime (ctx, NULL);
    mx_fastclose_mailbox (ctx);
    return 0;
  }

  /* copy mails to the trash before expunging */
  if (purge && ctx->deleted && mutt_strcmp (ctx->path, TrashPath))
  {
    if (trash_append (ctx) != 0)
    {
      ctx->closing = 0;
      return -1;
    }
  }

#ifdef USE_IMAP
  /* allow IMAP to preserve the deleted flag across sessions */
  if (ctx->magic == MUTT_IMAP)
  {
    if ((check = imap_sync_mailbox (ctx, purge, index_hint)) != 0)
    {
      ctx->closing = 0;
      return check;
    }
  }
  else
#endif
  {
    if (!purge)
    {
      for (i = 0; i < ctx->msgcount; i++)
      {
        ctx->hdrs[i]->deleted = 0;
        ctx->hdrs[i]->purge = 0;
      }
      ctx->deleted = 0;
    }

    if (ctx->changed || ctx->deleted)
    {
      if ((check = sync_mailbox (ctx, index_hint)) != 0)
      {
	ctx->closing = 0;
	return check;
      }
    }
  }

  if (!ctx->quiet)
  {
    if (move_messages)
      mutt_message (_("%d kept, %d moved, %d deleted."),
	ctx->msgcount - ctx->deleted, read_msgs, ctx->deleted);
    else
      mutt_message (_("%d kept, %d deleted."),
	ctx->msgcount - ctx->deleted, ctx->deleted);
  }

  if (ctx->msgcount == ctx->deleted &&
      (ctx->magic == MUTT_MMDF || ctx->magic == MUTT_MBOX) &&
      !mutt_is_spool(ctx->path) && !option (OPTSAVEEMPTY))
    mx_unlink_empty (ctx->path);

#ifdef USE_SIDEBAR
  ctx->msgcount -= ctx->deleted;
  mutt_sb_set_buffystats (ctx);
#endif

  mx_fastclose_mailbox (ctx);

  return 0;
}

#if USE_NOTMUCH
#include "mutt_notmuch.h"
#endif


/* update a Context structure's internal tables. */

void mx_update_tables(CONTEXT *ctx, int committing)
{
  int i, j;
  
  /* update memory to reflect the new state of the mailbox */
  ctx->vcount = 0;
  ctx->vsize = 0;
  ctx->tagged = 0;
  ctx->deleted = 0;
  ctx->new = 0;
  ctx->unread = 0;
  ctx->changed = 0;
  ctx->flagged = 0;
#define this_body ctx->hdrs[j]->content
  for (i = 0, j = 0; i < ctx->msgcount; i++)
  {
    if (!ctx->hdrs[i]->quasi_deleted &&
	((committing && (!ctx->hdrs[i]->deleted ||
			(ctx->magic == MUTT_MAILDIR && option (OPTMAILDIRTRASH)))) ||
	(!committing && ctx->hdrs[i]->active)))
    {
      if (i != j)
      {
	ctx->hdrs[j] = ctx->hdrs[i];
	ctx->hdrs[i] = NULL;
      }
      ctx->hdrs[j]->msgno = j;
      if (ctx->hdrs[j]->virtual != -1)
      {
	ctx->v2r[ctx->vcount] = j;
	ctx->hdrs[j]->virtual = ctx->vcount++;
	ctx->vsize += this_body->length + this_body->offset -
	  this_body->hdr_offset;
      }

      if (committing)
	ctx->hdrs[j]->changed = 0;
      else if (ctx->hdrs[j]->changed)
	ctx->changed++;
      
      if (!committing || (ctx->magic == MUTT_MAILDIR && option (OPTMAILDIRTRASH)))
      {
	if (ctx->hdrs[j]->deleted)
	  ctx->deleted++;
      }

      if (ctx->hdrs[j]->tagged)
	ctx->tagged++;
      if (ctx->hdrs[j]->flagged)
	ctx->flagged++;
      if (!ctx->hdrs[j]->read)
      { 
	ctx->unread++;
	if (!ctx->hdrs[j]->old)
	  ctx->new++;
      } 

      j++;
    }
    else
    {
      if (ctx->magic == MUTT_MH || ctx->magic == MUTT_MAILDIR)
	ctx->size -= (ctx->hdrs[i]->content->length +
		      ctx->hdrs[i]->content->offset -
		      ctx->hdrs[i]->content->hdr_offset);
      /* remove message from the hash tables */
      if (ctx->subj_hash && ctx->hdrs[i]->env->real_subj)
	hash_delete (ctx->subj_hash, ctx->hdrs[i]->env->real_subj, ctx->hdrs[i], NULL);
      if (ctx->id_hash && ctx->hdrs[i]->env->message_id)
	hash_delete (ctx->id_hash, ctx->hdrs[i]->env->message_id, ctx->hdrs[i], NULL);
      /* The path mx_check_mailbox() -> imap_check_mailbox() ->
       *          imap_expunge_mailbox() -> mx_update_tables()
       * can occur before a call to mx_sync_mailbox(), resulting in
       * last_tag being stale if it's not reset here.
       */
      if (ctx->last_tag == ctx->hdrs[i])
        ctx->last_tag = NULL;
      mutt_free_header (&ctx->hdrs[i]);
    }
  }
#undef this_body
  ctx->msgcount = j;
}


/* save changes to mailbox
 *
 * return values:
 *	0		success
 *	-1		error
 */
int mx_sync_mailbox (CONTEXT *ctx, int *index_hint)
{
  int rc, i;
  int purge = 1;
  int msgcount, deleted;

  if (ctx->dontwrite)
  {
    char buf[STRING], tmp[STRING];
    if (km_expand_key (buf, sizeof(buf),
                       km_find_func (MENU_MAIN, OP_TOGGLE_WRITE)))
      snprintf (tmp, sizeof(tmp), _(" Press '%s' to toggle write"), buf);
    else
      strfcpy (tmp, _("Use 'toggle-write' to re-enable write!"), sizeof(tmp));

    mutt_error (_("Mailbox is marked unwritable. %s"), tmp);
    return -1;
  }
  else if (ctx->readonly)
  {
    mutt_error _("Mailbox is read-only.");
    return -1;
  }

  if (!ctx->changed && !ctx->deleted)
  {
    if (!ctx->quiet)
      mutt_message _("Mailbox is unchanged.");
    return (0);
  }

  if (ctx->deleted)
  {
    char buf[SHORT_STRING];

    snprintf (buf, sizeof (buf), ctx->deleted == 1
	     ? _("Purge %d deleted message?") : _("Purge %d deleted messages?"),
	      ctx->deleted);
    if ((purge = query_quadoption (OPT_DELETE, buf)) < 0)
      return (-1);
    else if (purge == MUTT_NO)
    {
      if (!ctx->changed)
	return 0; /* nothing to do! */
      /* let IMAP servers hold on to D flags */
      if (ctx->magic != MUTT_IMAP)
      {
        for (i = 0 ; i < ctx->msgcount ; i++)
        {
          ctx->hdrs[i]->deleted = 0;
          ctx->hdrs[i]->purge = 0;
        }
        ctx->deleted = 0;
      }
    }
    else if (ctx->last_tag && ctx->last_tag->deleted)
      ctx->last_tag = NULL; /* reset last tagged msg now useless */
  }

  /* really only for IMAP - imap_sync_mailbox results in a call to
   * mx_update_tables, so ctx->deleted is 0 when it comes back */
  msgcount = ctx->msgcount;
  deleted = ctx->deleted;

  if (purge && ctx->deleted && mutt_strcmp (ctx->path, TrashPath))
  {
    if (trash_append (ctx) != 0)
      return -1;
  }

#ifdef USE_IMAP
  if (ctx->magic == MUTT_IMAP)
    rc = imap_sync_mailbox (ctx, purge, index_hint);
  else
#endif
    rc = sync_mailbox (ctx, index_hint);
  if (rc == 0)
  {
#ifdef USE_IMAP
    if (ctx->magic == MUTT_IMAP && !purge)
    {
      if (!ctx->quiet)
        mutt_message _("Mailbox checkpointed.");
    }
    else
#endif
    {
      if (!ctx->quiet)
	mutt_message (_("%d kept, %d deleted."), msgcount - deleted,
		      deleted);
    }

    mutt_sleep (0);
    
    if (ctx->msgcount == ctx->deleted &&
	(ctx->magic == MUTT_MBOX || ctx->magic == MUTT_MMDF) &&
	!mutt_is_spool (ctx->path) && !option (OPTSAVEEMPTY))
    {
      unlink (ctx->path);
      mx_fastclose_mailbox (ctx);
      return 0;
    }

    /* if we haven't deleted any messages, we don't need to resort */
    /* ... except for certain folder formats which need "unsorted" 
     * sort order in order to synchronize folders.
     * 
     * MH and maildir are safe.  mbox-style seems to need re-sorting,
     * at least with the new threading code.
     */
    if (purge || (ctx->magic != MUTT_MAILDIR && ctx->magic != MUTT_MH))
    {
      /* IMAP does this automatically after handling EXPUNGE */
      if (ctx->magic != MUTT_IMAP)
      {
	mx_update_tables (ctx, 1);
	mutt_sort_headers (ctx, 1); /* rethread from scratch */
      }
    }
  }

  return (rc);
}

/* args:
 *	dest	destination mailbox
 *	hdr	message being copied (required for maildir support, because
 *		the filename depends on the message flags)
 */
MESSAGE *mx_open_new_message (CONTEXT *dest, HEADER *hdr, int flags)
{
  ADDRESS *p = NULL;
  MESSAGE *msg;

  if (!dest->mx_ops->open_new_msg)
  {
      dprint (1, (debugfile, "mx_open_new_message(): function unimplemented for mailbox type %d.\n",
              dest->magic));
      return NULL;
  }

  msg = safe_calloc (1, sizeof (MESSAGE));
  msg->write = 1;

  if (hdr)
  {
    msg->flags.flagged = hdr->flagged;
    msg->flags.replied = hdr->replied;
    msg->flags.read    = hdr->read;
    msg->flags.draft   = (flags & MUTT_SET_DRAFT) ? 1 : 0;
    msg->received = hdr->received;
  }

  if(msg->received == 0)
    time(&msg->received);

  if (dest->mx_ops->open_new_msg (msg, dest, hdr) == 0)
  {
    if (dest->magic == MUTT_MMDF)
      fputs (MMDF_SEP, msg->fp);

    if ((dest->magic == MUTT_MBOX || dest->magic ==  MUTT_MMDF) &&
	flags & MUTT_ADD_FROM)
    {
      if (hdr)
      {
	if (hdr->env->return_path)
	  p = hdr->env->return_path;
	else if (hdr->env->sender)
	  p = hdr->env->sender;
	else
	  p = hdr->env->from;
      }

      fprintf (msg->fp, "From %s %s", p ? p->mailbox : NONULL(Username), ctime (&msg->received));
    }
  }
  else
    FREE (&msg);

  return msg;
}

/* check for new mail */
int mx_check_mailbox (CONTEXT *ctx, int *index_hint)
{
  if (!ctx)
  {
    dprint (1, (debugfile, "mx_check_mailbox: null or invalid context.\n"));
    return -1;
  }

  return ctx->mx_ops->check (ctx, index_hint);
}

/* return a stream pointer for a message */
MESSAGE *mx_open_message (CONTEXT *ctx, int msgno)
{
  MESSAGE *msg;

  if (!ctx->mx_ops->open_msg)
  {
    dprint (1, (debugfile, "mx_open_message(): function not implemented for mailbox type %d.\n", ctx->magic));
    return NULL;
  }

  msg = safe_calloc (1, sizeof (MESSAGE));
  if (ctx->mx_ops->open_msg (ctx, msg, msgno))
    FREE (&msg);

  return msg;
}

/* commit a message to a folder */

int mx_commit_message (MESSAGE *msg, CONTEXT *ctx)
{
  if (!ctx->mx_ops->commit_msg)
    return -1;

  if (!(msg->write && ctx->append))
  {
    dprint (1, (debugfile, "mx_commit_message(): msg->write = %d, ctx->append = %d\n",
		msg->write, ctx->append));
    return -1;
  }

  return ctx->mx_ops->commit_msg (ctx, msg);
}

/* close a pointer to a message */
int mx_close_message (CONTEXT *ctx, MESSAGE **msg)
{
  int r = 0;

  if (ctx->mx_ops->close_msg)
    r = ctx->mx_ops->close_msg (ctx, *msg);

  if ((*msg)->path)
  {
    dprint (1, (debugfile, "mx_close_message (): unlinking %s\n",
            (*msg)->path));
    unlink ((*msg)->path);
    FREE (&(*msg)->path);
  }

  FREE (&(*msg)->commited_path);
  FREE (msg);		/* __FREE_CHECKED__ */
  return (r);
}

void mx_alloc_memory (CONTEXT *ctx)
{
  int i;
  size_t s = MAX (sizeof (HEADER *), sizeof (int));
  
  if ((ctx->hdrmax + 25) * s < ctx->hdrmax * s)
  {
    mutt_error _("Integer overflow -- can't allocate memory.");
    sleep (1);
    mutt_exit (1);
  }
  
  if (ctx->hdrs)
  {
    safe_realloc (&ctx->hdrs, sizeof (HEADER *) * (ctx->hdrmax += 25));
    safe_realloc (&ctx->v2r, sizeof (int) * ctx->hdrmax);
  }
  else
  {
    ctx->hdrs = safe_calloc ((ctx->hdrmax += 25), sizeof (HEADER *));
    ctx->v2r = safe_calloc (ctx->hdrmax, sizeof (int));
  }
  for (i = ctx->msgcount ; i < ctx->hdrmax ; i++)
  {
    ctx->hdrs[i] = NULL;
    ctx->v2r[i] = -1;
  }
}

/* this routine is called to update the counts in the context structure for
 * the last message header parsed.
 */
void mx_update_context (CONTEXT *ctx, int new_messages)
{
  HEADER *h;
  int msgno;

  for (msgno = ctx->msgcount - new_messages; msgno < ctx->msgcount; msgno++)
  {
    h = ctx->hdrs[msgno];

    if (WithCrypto)
    {
      /* NOTE: this _must_ be done before the check for mailcap! */
      h->security = crypt_query (h->content);
    }

    if (!ctx->pattern)
    {
      ctx->v2r[ctx->vcount] = msgno;
      h->virtual = ctx->vcount++;
    }
    else
      h->virtual = -1;
    h->msgno = msgno;

    if (h->env->supersedes)
    {
      HEADER *h2;

      if (!ctx->id_hash)	
	ctx->id_hash = mutt_make_id_hash (ctx);

      h2 = hash_find (ctx->id_hash, h->env->supersedes);

      /* FREE (&h->env->supersedes); should I ? */
      if (h2)
      {
	h2->superseded = 1;
	if (option (OPTSCORE)) 
	  mutt_score_message (ctx, h2, 1);
      }
    }

    /* add this message to the hash tables */
    if (ctx->id_hash && h->env->message_id)
      hash_insert (ctx->id_hash, h->env->message_id, h, 0);
    if (ctx->subj_hash && h->env->real_subj)
      hash_insert (ctx->subj_hash, h->env->real_subj, h, 1);

    if (option (OPTSCORE)) 
      mutt_score_message (ctx, h, 0);

    if (h->changed)
      ctx->changed = 1;
    if (h->flagged)
      ctx->flagged++;
    if (h->deleted)
      ctx->deleted++;
    if (!h->read)
    {
      ctx->unread++;
      if (!h->old)
	ctx->new++;
    }
  }
}

/*
 * Return:
 * 1 if the specified mailbox contains 0 messages.
 * 0 if the mailbox contains messages
 * -1 on error
 */
int mx_check_empty (const char *path)
{
  switch (mx_get_magic (path))
  {
    case MUTT_MBOX:
    case MUTT_MMDF:
      return mbox_check_empty (path);
    case MUTT_MH:
      return mh_check_empty (path);
    case MUTT_MAILDIR:
      return maildir_check_empty (path);
    default:
      errno = EINVAL;
      return -1;
  }
  /* not reached */
}

/* vim: set sw=2: */<|MERGE_RESOLUTION|>--- conflicted
+++ resolved
@@ -45,13 +45,12 @@
 #include "pop.h"
 #endif
 
-<<<<<<< HEAD
 #ifdef USE_NNTP
 #include "nntp.h"
-=======
+#endif
+
 #ifdef USE_NOTMUCH
 #include "mutt_notmuch.h"
->>>>>>> 8ffa4732
 #endif
 
 #include "buffy.h"
@@ -93,7 +92,6 @@
     case MUTT_POP:
       return &mx_pop_ops;
 #endif
-<<<<<<< HEAD
 #ifdef USE_COMPRESSED
     case MUTT_COMPRESSED:
       return &mx_comp_ops;
@@ -101,11 +99,10 @@
 #ifdef USE_NNTP
     case MUTT_NNTP:
       return &mx_nntp_ops;
-=======
+#endif
 #ifdef USE_NOTMUCH
     case MUTT_NOTMUCH:
       return &mx_notmuch_ops;
->>>>>>> 8ffa4732
 #endif
     default:
       return NULL;
@@ -397,14 +394,8 @@
 }
 #endif
 
-<<<<<<< HEAD
 #ifdef USE_NNTP
 int mx_is_nntp (const char *p)
-=======
-#ifdef USE_NOTMUCH
-
-int mx_is_notmuch(const char *p)
->>>>>>> 8ffa4732
 {
   url_scheme_t scheme;
 
@@ -412,19 +403,29 @@
     return 0;
 
   scheme = url_check_scheme (p);
-<<<<<<< HEAD
   if (scheme == U_NNTP || scheme == U_NNTPS)
-=======
+    return 1;
+
+  return 0;
+}
+#endif
+
+#ifdef USE_NOTMUCH
+
+int mx_is_notmuch(const char *p)
+{
+  url_scheme_t scheme;
+
+  if (!p)
+    return 0;
+
+  scheme = url_check_scheme (p);
   if (scheme == U_NOTMUCH)
->>>>>>> 8ffa4732
     return 1;
 
   return 0;
 }
-<<<<<<< HEAD
-=======
-
->>>>>>> 8ffa4732
+
 #endif
 
 int mx_get_magic (const char *path)
@@ -444,17 +445,15 @@
     return MUTT_POP;
 #endif /* USE_POP */
 
-<<<<<<< HEAD
 #ifdef USE_NNTP
   if (mx_is_nntp (path))
     return MUTT_NNTP;
 #endif /* USE_NNTP */
-=======
+
 #ifdef USE_NOTMUCH
   if (mx_is_notmuch(path))
     return MUTT_NOTMUCH;
 #endif
->>>>>>> 8ffa4732
 
   if (stat (path, &st) == -1)
   {
@@ -781,20 +780,18 @@
       break;
 #endif /* USE_POP */
 
-<<<<<<< HEAD
 #ifdef USE_NNTP
     case MUTT_NNTP:
       rc = nntp_sync_mailbox (ctx);
       break;
 #endif /* USE_NNTP */
-=======
+
 #ifdef USE_NOTMUCH
     case MUTT_NOTMUCH:
       rc = nm_sync (ctx, index_hint);
       break;
 #endif /* USE_NOTMUCH */
 
->>>>>>> 8ffa4732
   }
 
 #if 0
