--- conflicted
+++ resolved
@@ -805,13 +805,8 @@
           mutt_env_to_intl(msg->env, NULL, NULL);
         }
 
-<<<<<<< HEAD
         mutt_write_rfc822_header(fout, msg->env, msg->content, -1, 0, 1);
-        if (option(OPT_RESUME_EDITED_DRAFT_FILES))
-=======
-        mutt_write_rfc822_header(fout, msg->env, msg->content, -1, 0);
         if (ResumeEditedDraftFiles)
->>>>>>> 036950bd
           fprintf(fout, "X-Mutt-Resume-Draft: 1\n");
         fputc('\n', fout);
         if ((mutt_write_mime_body(msg->content, fout) == -1))
